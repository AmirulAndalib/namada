--- conflicted
+++ resolved
@@ -98,19 +98,14 @@
 data-encoding = "2.3.2"
 derivative = "2.2.0"
 ed25519-consensus = "1.2.0"
-<<<<<<< HEAD
 ethabi = "18.0.0"
 ethbridge-bridge-contract = {git = "https://github.com/heliaxdev/ethbridge-rs", tag = "v0.18.0"}
 ethbridge-bridge-events = {git = "https://github.com/heliaxdev/ethbridge-rs", tag = "v0.18.0"}
 ethbridge-events = {git = "https://github.com/heliaxdev/ethbridge-rs", tag = "v0.18.0"}
 ethbridge-governance-contract = {git = "https://github.com/heliaxdev/ethbridge-rs", tag = "v0.18.0"}
 ethbridge-governance-events = {git = "https://github.com/heliaxdev/ethbridge-rs", tag = "v0.18.0"}
-ferveo = {git = "https://github.com/anoma/ferveo", rev = "9e5e91c954158e7cff45c483fd06cd649a81553f"}
-ferveo-common = {git = "https://github.com/anoma/ferveo", rev = "9e5e91c954158e7cff45c483fd06cd649a81553f"}
-=======
 ferveo = {git = "https://github.com/anoma/ferveo", rev = "e5abd0acc938da90140351a65a26472eb495ce4d"}
 ferveo-common = {git = "https://github.com/anoma/ferveo", rev = "e5abd0acc938da90140351a65a26472eb495ce4d"}
->>>>>>> f7b7e3bf
 eyre = "0.6.5"
 flate2 = "1.0.22"
 file-lock = "2.0.2"
@@ -126,15 +121,10 @@
 num_cpus = "1.13.0"
 once_cell = "1.8.0"
 orion = "0.16.0"
-<<<<<<< HEAD
 owo-colors = "3.5.0"
 parse_duration = "2.1.1"
-prost = "0.9.0"
-prost-types = "0.9.0"
-=======
 prost = "0.11.6"
 prost-types = "0.11.6"
->>>>>>> f7b7e3bf
 rand = {version = "0.8", default-features = false}
 rand_core = {version = "0.6", default-features = false}
 rayon = "=1.5.3"
@@ -162,11 +152,7 @@
 tendermint-config = {version = "0.23.6", optional = true}
 tendermint-proto = {version = "0.23.6", optional = true}
 tendermint-rpc = {version = "0.23.6", features = ["http-client", "websocket-client"], optional = true}
-<<<<<<< HEAD
-thiserror = "1.0.36"
-=======
 thiserror = "1.0.38"
->>>>>>> f7b7e3bf
 tokio = {version = "1.8.2", features = ["full"]}
 toml = "0.5.8"
 tonic = "0.8.3"
