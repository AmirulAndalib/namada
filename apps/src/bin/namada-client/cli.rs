--- conflicted
+++ resolved
@@ -67,22 +67,14 @@
                     tx::submit_ibc_transfer::<HttpClient>(&client, ctx, args)
                         .await?;
                 }
-<<<<<<< HEAD
-                Sub::TxUpdateAccount(TxUpdateAccount(args)) => {
-                    wait_until_node_is_synched(&args.tx.ledger_address).await;
-                    let client =
-                        HttpClient::new(args.tx.ledger_address.clone())
-                            .unwrap();
-=======
-                Sub::TxUpdateVp(TxUpdateVp(mut args)) => {
-                    let client = HttpClient::new(utils::take_config_address(
-                        &mut args.tx.ledger_address,
-                    ))
-                    .unwrap();
-                    wait_until_node_is_synched(&client)
-                        .await
-                        .proceed_or_else(error)?;
->>>>>>> f61b635f
+                Sub::TxUpdateAccount(TxUpdateAccount(mut args)) => {
+                    let client = HttpClient::new(utils::take_config_address(
+                        &mut args.tx.ledger_address,
+                    ))
+                    .unwrap();
+                    wait_until_node_is_synched(&client)
+                        .await
+                        .proceed_or_else(error)?;
                     let args = args.to_sdk(&mut ctx);
                     tx::submit_update_account::<HttpClient>(
                         &client, &mut ctx, args,
@@ -223,24 +215,39 @@
                         .proceed_or_else(error)?;
                     let args = args.to_sdk(&mut ctx);
                     let tx_args = args.tx.clone();
-                    let (mut tx, addr, pk) = bridge_pool::build_bridge_pool_tx(
-                        &client,
-                        &mut ctx.wallet,
-                        args,
-                    )
-                    .await
-                    .unwrap();
+                    let (mut tx, addr, public_keys) =
+                        bridge_pool::build_bridge_pool_tx(
+                            &client,
+                            &mut ctx.wallet,
+                            args,
+                        )
+                        .await
+                        .unwrap();
                     tx::submit_reveal_aux(
                         &client,
                         &mut ctx,
                         &tx_args,
-                        addr,
-                        pk.clone(),
+                        addr.clone(),
+                        &public_keys,
                         &mut tx,
                     )
                     .await?;
-                    signing::sign_tx(&mut ctx.wallet, &mut tx, &tx_args, &pk)
-                        .await?;
+                    let (account_public_keys_map, threshold) =
+                        signing::aux_signing_data(
+                            &client,
+                            addr,
+                            public_keys.clone(),
+                        )
+                        .await;
+                    signing::sign_tx(
+                        &mut ctx.wallet,
+                        &mut tx,
+                        &tx_args,
+                        &account_public_keys_map,
+                        &public_keys,
+                        threshold,
+                    )
+                    .await?;
                     sdk_tx::process_tx(&client, &mut ctx.wallet, &tx_args, tx)
                         .await?;
                 }
@@ -444,11 +451,12 @@
                     rpc::query_protocol_parameters(&client, args).await;
                 }
                 Sub::QueryAccount(QueryAccount(args)) => {
-                    wait_until_node_is_synched(&args.query.ledger_address)
-                        .await;
                     let client =
                         HttpClient::new(args.query.ledger_address.clone())
                             .unwrap();
+                    wait_until_node_is_synched(&client)
+                        .await
+                        .proceed_or_else(error)?;
                     let args = args.to_sdk(&mut ctx);
                     rpc::query_account(&client, args).await;
                 }
