--- conflicted
+++ resolved
@@ -7,22 +7,11 @@
 
 pub fn main() -> Result<()> {
     let (cmd, mut ctx) = cli::namada_node_cli()?;
-<<<<<<< HEAD
-    if let Some(mode) = ctx.global_args.mode.clone() {
-        ctx.config.ledger.cometbft.tendermint_mode = mode;
-    }
-=======
-
->>>>>>> abfe2090
     match cmd {
         cmds::NamadaNode::Ledger(sub) => match sub {
             cmds::Ledger::Run(cmds::LedgerRun(args)) => {
                 let wasm_dir = ctx.wasm_dir();
                 sleep_until(args.start_time);
-<<<<<<< HEAD
-                ctx.config.ledger.cometbft.tx_index = args.tx_index;
-=======
->>>>>>> abfe2090
                 ledger::run(ctx.config.ledger, wasm_dir);
             }
             cmds::Ledger::RunUntil(cmds::LedgerRunUntil(args)) => {
