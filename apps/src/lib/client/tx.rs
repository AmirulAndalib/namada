--- conflicted
+++ resolved
@@ -215,15 +215,7 @@
     )
     .await?;
 
-<<<<<<< HEAD
-    signing::generate_test_vector(client, &mut ctx.wallet, &tx).await;
-=======
-    let mut tx =
-        tx::build_init_account(client, args.clone(), &signing_data.gas_payer)
-            .await?;
-
     signing::generate_test_vector(client, &mut ctx.wallet, &tx).await?;
->>>>>>> f1b3fbd6
 
     if args.tx.dump_tx {
         tx::dump_tx(&args.tx, tx);
@@ -255,15 +247,7 @@
         unsafe_dont_encrypt,
         tx_code_path: _,
     }: args::TxInitValidator,
-<<<<<<< HEAD
 ) -> Result<(), error::Error> {
-=======
-) -> Result<(), error::Error>
-where
-    C: namada::ledger::queries::Client + Sync,
-    C::Error: std::fmt::Display,
-{
->>>>>>> f1b3fbd6
     let tx_args = args::Tx {
         chain_id: tx_args
             .clone()
@@ -743,7 +727,6 @@
 
     submit_reveal_aux(client, &mut ctx, args.tx.clone(), &args.source).await?;
 
-<<<<<<< HEAD
     let (mut tx, _epoch) = tx::build_ibc_transfer(
         client,
         &mut ctx.wallet,
@@ -752,13 +735,7 @@
         signing_data.fee_payer.clone(),
     )
     .await?;
-    signing::generate_test_vector(client, &mut ctx.wallet, &tx).await;
-=======
-    let mut tx =
-        tx::build_ibc_transfer(client, args.clone(), &signing_data.gas_payer)
-            .await?;
     signing::generate_test_vector(client, &mut ctx.wallet, &tx).await?;
->>>>>>> f1b3fbd6
 
     if args.tx.dump_tx {
         tx::dump_tx(&args.tx, tx);
@@ -781,7 +758,6 @@
     let current_epoch = rpc::query_and_print_epoch(client).await;
     let governance_parameters = rpc::query_governance_parameters(client).await;
 
-<<<<<<< HEAD
     let ((mut tx_builder, _fee_unshield_epoch), signing_data) = if args
         .is_offline
     {
@@ -793,11 +769,6 @@
             })?
             .validate(current_epoch, args.tx.force)
             .map_err(|e| error::TxError::InvalidProposal(e.to_string()))?;
-=======
-    let (mut tx_builder, signing_data) = if args.is_offline {
-        let proposal = namada::core::ledger::governance::cli::offline::OfflineProposal::try_from(args.proposal_data.as_ref()).map_err(|e| error::TxError::FailedGovernaneProposalDeserialize(e.to_string()))?.validate(current_epoch)
-        .map_err(|e| error::TxError::InvalidProposal(e.to_string()))?;
->>>>>>> f1b3fbd6
 
         let default_signer = Some(proposal.author.clone());
         let signing_data = aux_signing_data(
@@ -831,11 +802,7 @@
                         e.to_string(),
                     )
                 })?
-<<<<<<< HEAD
                 .validate(&governance_parameters, current_epoch, args.tx.force)
-=======
-                .validate(&governance_parameters, current_epoch)
->>>>>>> f1b3fbd6
                 .map_err(|e| error::TxError::InvalidProposal(e.to_string()))?;
 
         let default_signer = Some(proposal.proposal.author.clone());
@@ -882,16 +849,12 @@
         )
         .await;
         let proposal = proposal
-<<<<<<< HEAD
             .validate(
                 &governance_parameters,
                 current_epoch,
                 author_balance,
                 args.tx.force,
             )
-=======
-            .validate(&governance_parameters, current_epoch, author_balane)
->>>>>>> f1b3fbd6
             .map_err(|e| error::TxError::InvalidProposal(e.to_string()))?;
 
         let default_signer = Some(proposal.proposal.author.clone());
@@ -936,16 +899,12 @@
         )
         .await;
         let proposal = proposal
-<<<<<<< HEAD
             .validate(
                 &governance_parameters,
                 current_epoch,
                 author_balane,
                 args.tx.force,
             )
-=======
-            .validate(&governance_parameters, current_epoch, author_balane)
->>>>>>> f1b3fbd6
             .map_err(|e| error::TxError::InvalidProposal(e.to_string()))?;
 
         let default_signer = Some(proposal.proposal.author.clone());
@@ -979,7 +938,7 @@
             signing_data,
         )
     };
-    signing::generate_test_vector(client, &mut ctx.wallet, &tx_builder).await;
+    signing::generate_test_vector(client, &mut ctx.wallet, &tx_builder).await?;
 
     if args.tx.dump_tx {
         tx::dump_tx(&args.tx, tx_builder);
@@ -1069,7 +1028,7 @@
         )
         .await?
     };
-    signing::generate_test_vector(client, &mut ctx.wallet, &tx_builder).await;
+    signing::generate_test_vector(client, &mut ctx.wallet, &tx_builder).await?;
 
     if args.tx.dump_tx {
         tx::dump_tx(&args.tx, tx_builder);
@@ -1206,7 +1165,6 @@
 
     submit_reveal_aux(client, ctx, args.tx.clone(), &default_address).await?;
 
-<<<<<<< HEAD
     let (mut tx, _fee_unshield_epoch) = tx::build_bond(
         client,
         &mut ctx.wallet,
@@ -1215,13 +1173,7 @@
         signing_data.fee_payer.clone(),
     )
     .await?;
-    signing::generate_test_vector(client, &mut ctx.wallet, &tx).await;
-=======
-    let mut tx =
-        tx::build_bond::<C>(client, args.clone(), &signing_data.gas_payer)
-            .await?;
     signing::generate_test_vector(client, &mut ctx.wallet, &tx).await?;
->>>>>>> f1b3fbd6
 
     if args.tx.dump_tx {
         tx::dump_tx(&args.tx, tx);
@@ -1253,7 +1205,6 @@
     )
     .await?;
 
-<<<<<<< HEAD
     let (mut tx, _fee_unshield_epoch, latest_withdrawal_pre) =
         tx::build_unbond(
             client,
@@ -1263,17 +1214,7 @@
             signing_data.fee_payer.clone(),
         )
         .await?;
-    signing::generate_test_vector(client, &mut ctx.wallet, &tx).await;
-=======
-    let (mut tx, latest_withdrawal_pre) = tx::build_unbond(
-        client,
-        &mut ctx.wallet,
-        args.clone(),
-        &signing_data.gas_payer,
-    )
-    .await?;
     signing::generate_test_vector(client, &mut ctx.wallet, &tx).await?;
->>>>>>> f1b3fbd6
 
     if args.tx.dump_tx {
         tx::dump_tx(&args.tx, tx);
@@ -1307,7 +1248,6 @@
     )
     .await?;
 
-<<<<<<< HEAD
     let (mut tx, _fee_unshield_epoch) = tx::build_withdraw(
         client,
         &mut ctx.wallet,
@@ -1316,13 +1256,7 @@
         signing_data.fee_payer.clone(),
     )
     .await?;
-    signing::generate_test_vector(client, &mut ctx.wallet, &tx).await;
-=======
-    let mut tx =
-        tx::build_withdraw(client, args.clone(), &signing_data.gas_payer)
-            .await?;
     signing::generate_test_vector(client, &mut ctx.wallet, &tx).await?;
->>>>>>> f1b3fbd6
 
     if args.tx.dump_tx {
         tx::dump_tx(&args.tx, tx);
@@ -1404,12 +1338,12 @@
         signing_data.fee_payer.clone(),
     )
     .await?;
-    signing::generate_test_vector(client, &mut ctx.wallet, &tx).await;
+    signing::generate_test_vector(client, &mut ctx.wallet, &tx).await?;
 
     if args.tx.dump_tx {
         tx::dump_tx(&args.tx, tx);
     } else {
-        signing::sign_tx(&mut ctx.wallet, &args.tx, &mut tx, signing_data);
+        signing::sign_tx(&mut ctx.wallet, &args.tx, &mut tx, signing_data)?;
 
         tx::process_tx(client, &mut ctx.wallet, &args.tx, tx).await?;
     }
@@ -1446,26 +1380,18 @@
         &signing_data.fee_payer,
     )
     .await?;
-<<<<<<< HEAD
-
-    signing::generate_test_vector(client, &mut ctx.wallet, &tx).await;
-=======
+
     signing::generate_test_vector(client, &mut ctx.wallet, &tx).await?;
->>>>>>> f1b3fbd6
 
     if args.tx.dump_tx {
         tx::dump_tx(&args.tx, tx);
     } else {
-<<<<<<< HEAD
-        signing::sign_tx(&mut ctx.wallet, &args.tx, &mut tx, signing_data);
+        signing::sign_tx(&mut ctx.wallet, &args.tx, &mut tx, signing_data)?;
         tx::process_tx(client, &mut ctx.wallet, &args.tx, tx).await?;
     }
 
     Ok(())
 }
-=======
-        signing::sign_tx(&mut ctx.wallet, &args.tx, &mut tx, signing_data)?;
->>>>>>> f1b3fbd6
 
 pub async fn submit_resign_steward<C: namada::ledger::queries::Client + Sync>(
     client: &C,
@@ -1495,12 +1421,12 @@
     )
     .await?;
 
-    signing::generate_test_vector(client, &mut ctx.wallet, &tx).await;
+    signing::generate_test_vector(client, &mut ctx.wallet, &tx).await?;
 
     if args.tx.dump_tx {
         tx::dump_tx(&args.tx, tx);
     } else {
-        signing::sign_tx(&mut ctx.wallet, &args.tx, &mut tx, signing_data);
+        signing::sign_tx(&mut ctx.wallet, &args.tx, &mut tx, signing_data)?;
         tx::process_tx(client, &mut ctx.wallet, &args.tx, tx).await?;
     }
 
@@ -1523,15 +1449,7 @@
 pub async fn broadcast_tx(
     rpc_cli: &HttpClient,
     to_broadcast: &TxBroadcastData,
-<<<<<<< HEAD
 ) -> Result<Response, error::Error> {
-=======
-) -> Result<Response, error::Error>
-where
-    C: namada::ledger::queries::Client + Sync,
-    C::Error: std::fmt::Display,
-{
->>>>>>> f1b3fbd6
     tx::broadcast_tx(rpc_cli, to_broadcast).await
 }
 
@@ -1546,53 +1464,6 @@
 pub async fn submit_tx(
     client: &HttpClient,
     to_broadcast: TxBroadcastData,
-<<<<<<< HEAD
 ) -> Result<TxResponse, error::Error> {
     tx::submit_tx(client, to_broadcast).await
-=======
-) -> Result<TxResponse, error::Error>
-where
-    C: namada::ledger::queries::Client + Sync,
-    C::Error: std::fmt::Display,
-{
-    tx::submit_tx(client, to_broadcast).await
-}
-
-#[cfg(test)]
-mod test_tx {
-    use masp_primitives::transaction::components::Amount;
-    use namada::core::types::storage::Epoch;
-    use namada::ledger::masp::{make_asset_type, MaspAmount};
-    use namada::types::address::testing::gen_established_address;
-    use namada::types::token::MaspDenom;
-
-    #[test]
-    fn test_masp_add_amount() {
-        let address_1 = gen_established_address();
-        let denom_1 = MaspDenom::One;
-        let denom_2 = MaspDenom::Three;
-        let epoch = Epoch::default();
-        let _masp_amount = MaspAmount::default();
-
-        let asset_base =
-            make_asset_type(Some(epoch), &address_1, denom_1).unwrap();
-        let _asset_denom =
-            make_asset_type(Some(epoch), &address_1, denom_2).unwrap();
-        let _asset_prefix =
-            make_asset_type(Some(epoch), &address_1, denom_1).unwrap();
-
-        let _amount_base =
-            Amount::from_pair(asset_base, 16).expect("Test failed");
-        let _amount_denom =
-            Amount::from_pair(asset_base, 2).expect("Test failed");
-        let _amount_prefix =
-            Amount::from_pair(asset_base, 4).expect("Test failed");
-
-        // masp_amount += amount_base;
-        // assert_eq!(masp_amount.get((epoch,)), Uint::zero());
-        // Amount::from_pair(atype, amount)
-        // MaspDenom::One
-        // assert_eq!(zero.abs(), Uint::zero());
-    }
->>>>>>> f1b3fbd6
 }