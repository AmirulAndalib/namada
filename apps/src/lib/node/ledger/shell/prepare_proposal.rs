//! Implementation of the [`RequestPrepareProposal`] ABCI++ method for the Shell

use namada::core::hints;
use namada::ledger::storage::{DBIter, StorageHasher, TempWlStorage, DB};
use namada::proof_of_stake::pos_queries::PosQueries;
use namada::proto::Tx;
use namada::types::internal::TxInQueue;
use namada::types::time::DateTimeUtc;
use namada::types::transaction::wrapper::wrapper_tx::PairingEngine;
use namada::types::transaction::{
    AffineCurve, DecryptedTx, EllipticCurve, TxType,
};

use super::super::*;
#[allow(unused_imports)]
use super::block_space_alloc;
use super::block_space_alloc::states::{
    BuildingDecryptedTxBatch, BuildingProtocolTxBatch,
    EncryptedTxBatchAllocator, NextState, TryAlloc,
};
use super::block_space_alloc::{AllocFailure, BlockSpaceAllocator};
#[cfg(feature = "abcipp")]
use crate::facade::tendermint_proto::abci::ExtendedCommitInfo;
use crate::facade::tendermint_proto::abci::RequestPrepareProposal;
#[cfg(feature = "abcipp")]
use crate::facade::tendermint_proto::abci::{tx_record::TxAction, TxRecord};
use crate::facade::tendermint_proto::google::protobuf::Timestamp;
use crate::node::ledger::shims::abcipp_shim_types::shim::{response, TxBytes};

impl<D, H> Shell<D, H>
where
    D: DB + for<'iter> DBIter<'iter> + Sync + 'static,
    H: StorageHasher + Sync + 'static,
{
    /// Begin a new block.
    ///
    /// Block construction is documented in [`block_space_alloc`]
    /// and [`block_space_alloc::states`].
    ///
    /// INVARIANT: Any changes applied in this method must be reverted if
    /// the proposal is rejected (unless we can simply overwrite
    /// them in the next block).
    pub fn prepare_proposal(
        &self,
        req: RequestPrepareProposal,
    ) -> response::PrepareProposal {
        // start counting allotted space for txs
        let alloc = self.get_encrypted_txs_allocator();
        // add encrypted txs
        let (encrypted_txs, alloc) = self.build_encrypted_txs(
            alloc,
            TempWlStorage::new(&self.wl_storage.storage),
            &req.txs,
            &req.time,
        );
        let mut txs = encrypted_txs;

        // decrypt the wrapper txs included in the previous block
        let (mut decrypted_txs, alloc) = self.build_decrypted_txs(alloc);
        txs.append(&mut decrypted_txs);

        // add vote extension protocol txs
        let mut protocol_txs = self.build_protocol_txs(
            alloc,
            #[cfg(feature = "abcipp")]
            req.local_last_commit,
            #[cfg(not(feature = "abcipp"))]
            &req.txs,
        );
        txs.append(&mut protocol_txs);

        tracing::info!(
            height = req.height,
            num_of_txs = txs.len(),
            "Proposing block"
        );

        response::PrepareProposal { txs }
    }

    /// Depending on the current block height offset within the epoch,
    /// transition state accordingly, return a block space allocator
    /// with or without encrypted txs.
    ///
    /// # How to determine which path to take in the states DAG
    ///
    /// If we are at the second or third block height offset within an
    /// epoch, we do not allow encrypted transactions to be included in
    /// a block, therefore we return an allocator wrapped in an
    /// [`EncryptedTxBatchAllocator::WithoutEncryptedTxs`] value.
    /// Otherwise, we return an allocator wrapped in an
    /// [`EncryptedTxBatchAllocator::WithEncryptedTxs`] value.
    #[inline]
    fn get_encrypted_txs_allocator(&self) -> EncryptedTxBatchAllocator {
        let pos_queries = self.wl_storage.pos_queries();

        let is_2nd_height_off = pos_queries.is_deciding_offset_within_epoch(1);
        let is_3rd_height_off = pos_queries.is_deciding_offset_within_epoch(2);

        if hints::unlikely(is_2nd_height_off || is_3rd_height_off) {
            tracing::warn!(
                proposal_height =
                    ?pos_queries.get_current_decision_height(),
                "No mempool txs are being included in the current proposal"
            );
            EncryptedTxBatchAllocator::WithoutEncryptedTxs(
                (&self.wl_storage).into(),
            )
        } else {
            EncryptedTxBatchAllocator::WithEncryptedTxs(
                (&self.wl_storage).into(),
            )
        }
    }

    /// Builds a batch of encrypted transactions, retrieved from
    /// Tendermint's mempool.
    fn build_encrypted_txs(
        &self,
        mut alloc: EncryptedTxBatchAllocator,
        mut temp_wl_storage: TempWlStorage<D, H>,
        txs: &[TxBytes],
        block_time: &Option<Timestamp>,
    ) -> (Vec<TxBytes>, BlockSpaceAllocator<BuildingDecryptedTxBatch>) {
        let pos_queries = self.wl_storage.pos_queries();
        let block_time = block_time.clone().and_then(|block_time| {
            // If error in conversion, default to last block datetime, it's
            // valid because of mempool check
            TryInto::<DateTimeUtc>::try_into(block_time).ok()
        });
        let txs = txs
            .iter()
            .filter_map(|tx_bytes| {
                if let Ok(tx) = Tx::try_from(tx_bytes.as_slice()) {
                    // If tx doesn't have an expiration it is valid. If time cannot be
                    // retrieved from block default to last block datetime which has
                    // already been checked by mempool_validate, so it's valid
                    if let (Some(block_time), Some(exp)) = (block_time.as_ref(), &tx.header.expiration) {
                        if block_time > exp { return None }
                    }
                    if tx.validate_header().is_ok() && tx.header().wrapper().is_some() && self.replay_protection_checks(&tx, tx_bytes.as_slice(), &mut temp_wl_storage).is_ok() {
                        return Some(tx_bytes.clone());
                    }
                }
                None
            })
            .take_while(|tx_bytes| {
                alloc.try_alloc(&tx_bytes[..])
                    .map_or_else(
                        |status| match status {
                            AllocFailure::Rejected { bin_space_left } => {
                                tracing::debug!(
                                    tx_bytes_len = tx_bytes.len(),
                                    bin_space_left,
                                    proposal_height =
                                        ?pos_queries.get_current_decision_height(),
                                    "Dropping encrypted tx from the current proposal",
                                );
                                false
                            }
                            AllocFailure::OverflowsBin { bin_size } => {
                                // TODO: handle tx whose size is greater
                                // than bin size
                                tracing::warn!(
                                    tx_bytes_len = tx_bytes.len(),
                                    bin_size,
                                    proposal_height =
                                        ?pos_queries.get_current_decision_height(),
                                    "Dropping large encrypted tx from the current proposal",
                                );
                                true
                            }
                        },
                        |()| true,
                    )
            })
            .collect();
        let alloc = alloc.next_state();

        (txs, alloc)
    }

    /// Builds a batch of DKG decrypted transactions.
    // NOTE: we won't have frontrunning protection until V2 of the
    // Anoma protocol; Namada runs V1, therefore this method is
    // essentially a NOOP
    //
    // sources:
    // - https://specs.namada.net/main/releases/v2.html
    // - https://github.com/anoma/ferveo
    fn build_decrypted_txs(
        &self,
        mut alloc: BlockSpaceAllocator<BuildingDecryptedTxBatch>,
    ) -> (Vec<TxBytes>, BlockSpaceAllocator<BuildingProtocolTxBatch>) {
        // TODO: This should not be hardcoded
        let privkey =
            <EllipticCurve as PairingEngine>::G2Affine::prime_subgroup_generator();
        let pos_queries = self.wl_storage.pos_queries();
        let txs = self
            .wl_storage
            .storage
            .tx_queue
            .iter()
            .map(
                |TxInQueue {
                     tx,
                     #[cfg(not(feature = "mainnet"))]
                     has_valid_pow,
                }| {
                    let mut tx = tx.clone();
                    match tx.decrypt(privkey).ok()
                    {
                        Some(()) => {
                            tx.update_header(TxType::Decrypted(DecryptedTx::Decrypted {
                                #[cfg(not(feature = "mainnet"))]
                                has_valid_pow: *has_valid_pow,
                            }));
                            tx
                        },
                        // An absent or undecryptable inner_tx are both
                        // treated as undecryptable
                        None => {
                            tx.update_header(TxType::Decrypted(
                                DecryptedTx::Undecryptable
                            ));
                            tx
                        },
                    }.to_bytes()
                },
            )
            // TODO: make sure all decrypted txs are accepted
            .take_while(|tx_bytes| {
                alloc.try_alloc(&tx_bytes[..]).map_or_else(
                    |status| match status {
                        AllocFailure::Rejected { bin_space_left } => {
                            tracing::warn!(
                                tx_bytes_len = tx_bytes.len(),
                                bin_space_left,
                                proposal_height =
                                    ?pos_queries.get_current_decision_height(),
                                "Dropping decrypted tx from the current proposal",
                            );
                            false
                        }
                        AllocFailure::OverflowsBin { bin_size } => {
                            tracing::warn!(
                                tx_bytes_len = tx_bytes.len(),
                                bin_size,
                                proposal_height =
                                    ?pos_queries.get_current_decision_height(),
                                "Dropping large decrypted tx from the current proposal",
                            );
                            true
                        }
                    },
                    |()| true,
                )
            })
            .collect();
        let alloc = alloc.next_state();

        (txs, alloc)
    }

    /// Builds a batch of protocol transactions.
    fn build_protocol_txs(
        &self,
        _alloc: BlockSpaceAllocator<BuildingProtocolTxBatch>,
        #[cfg(feature = "abcipp")] _local_last_commit: Option<
            ExtendedCommitInfo,
        >,
        #[cfg(not(feature = "abcipp"))] _txs: &[TxBytes],
    ) -> Vec<TxBytes> {
        // no protocol txs are implemented yet
        vec![]
    }
}

#[cfg(test)]
mod test_prepare_proposal {

    use borsh::BorshSerialize;
    use namada::ledger::replay_protection;
    use namada::proof_of_stake::Epoch;
<<<<<<< HEAD
    use namada::types::token::Amount;
=======
    use namada::proto::{Code, Data, Header, Section, Signature};
>>>>>>> d113e1cd
    use namada::types::transaction::{Fee, WrapperTx};

    use super::*;
    use crate::node::ledger::shell::test_utils::{self, gen_keypair};

    /// Test that if a tx from the mempool is not a
    /// WrapperTx type, it is not included in the
    /// proposed block.
    #[test]
    fn test_prepare_proposal_rejects_non_wrapper_tx() {
        let (shell, _) = test_utils::setup(1);
        let mut tx = Tx::new(TxType::Decrypted(DecryptedTx::Decrypted {
            has_valid_pow: true,
        }));
        tx.header.chain_id = shell.chain_id.clone();
        let req = RequestPrepareProposal {
            txs: vec![tx.to_bytes()],
            ..Default::default()
        };
        assert!(shell.prepare_proposal(req).txs.is_empty());
    }

    /// Test that if an error is encountered while
    /// trying to process a tx from the mempool,
    /// we simply exclude it from the proposal
    #[test]
    fn test_error_in_processing_tx() {
        let (shell, _) = test_utils::setup(1);
        let keypair = gen_keypair();
        // an unsigned wrapper will cause an error in processing
<<<<<<< HEAD
        let wrapper = Tx::new(
            "".as_bytes().to_owned(),
            Some(
                WrapperTx::new(
                    Fee {
                        amount: Default::default(),
                        token: shell.wl_storage.storage.native_token.clone(),
                    },
                    &keypair,
                    Epoch(0),
                    Default::default(),
                    tx,
                    Default::default(),
                    #[cfg(not(feature = "mainnet"))]
                    None,
                )
                .try_to_vec()
                .expect("Test failed"),
            ),
            shell.chain_id.clone(),
=======
        let mut wrapper = Tx::new(TxType::Wrapper(Box::new(WrapperTx::new(
            Fee {
                amount: 0.into(),
                token: shell.wl_storage.storage.native_token.clone(),
            },
            &keypair,
            Epoch(0),
            0.into(),
            #[cfg(not(feature = "mainnet"))]
>>>>>>> d113e1cd
            None,
        ))));
        wrapper.header.chain_id = shell.chain_id.clone();
        wrapper.set_code(Code::new("wasm_code".as_bytes().to_owned()));
        wrapper.set_data(Data::new("transaction_data".as_bytes().to_owned()));
        wrapper.encrypt(&Default::default());
        let wrapper = wrapper.to_bytes();
        #[allow(clippy::redundant_clone)]
        let req = RequestPrepareProposal {
            txs: vec![wrapper.clone()],
            ..Default::default()
        };
        assert!(shell.prepare_proposal(req).txs.is_empty());
    }

    /// Test that the decrypted txs are included
    /// in the proposal in the same order as their
    /// corresponding wrappers
    #[test]
    fn test_decrypted_txs_in_correct_order() {
        let (mut shell, _) = test_utils::setup(1);
        let keypair = gen_keypair();
        let mut expected_wrapper = vec![];
        let mut expected_decrypted = vec![];

        let mut req = RequestPrepareProposal {
            txs: vec![],
            ..Default::default()
        };
        // create a request with two new wrappers from mempool and
        // two wrappers from the previous block to be decrypted
        for i in 0..2 {
            let mut tx = Tx::new(TxType::Wrapper(Box::new(WrapperTx::new(
                Fee {
                    amount: Default::default(),
                    token: shell.wl_storage.storage.native_token.clone(),
                },
                &keypair,
                Epoch(0),
<<<<<<< HEAD
                Default::default(),
                tx,
                Default::default(),
=======
                0.into(),
>>>>>>> d113e1cd
                #[cfg(not(feature = "mainnet"))]
                None,
            ))));
            tx.header.chain_id = shell.chain_id.clone();
            tx.set_code(Code::new("wasm_code".as_bytes().to_owned()));
            tx.set_data(Data::new(
                format!("transaction data: {}", i).as_bytes().to_owned(),
            ));
            tx.add_section(Section::Signature(Signature::new(
                &tx.header_hash(),
                &keypair,
            )));
            tx.encrypt(&Default::default());

            shell.enqueue_tx(tx.clone());
            expected_wrapper.push(tx.clone());
            req.txs.push(tx.to_bytes());
            tx.update_header(TxType::Decrypted(DecryptedTx::Decrypted {
                #[cfg(not(feature = "mainnet"))]
                has_valid_pow: false,
            }));
            expected_decrypted.push(tx.clone());
        }
        // we extract the inner data from the txs for testing
        // equality since otherwise changes in timestamps would
        // fail the test
        let expected_txs: Vec<Header> = expected_wrapper
            .into_iter()
            .chain(expected_decrypted.into_iter())
            .map(|tx| tx.header)
            .collect();
        let received: Vec<Header> = shell
            .prepare_proposal(req)
            .txs
            .into_iter()
            .map(|tx_bytes| {
                Tx::try_from(tx_bytes.as_slice())
                    .expect("Test failed")
                    .header
            })
            .collect();
        // check that the order of the txs is correct
        assert_eq!(
            received
                .iter()
                .map(|x| x.try_to_vec().unwrap())
                .collect::<Vec<_>>(),
            expected_txs
                .iter()
                .map(|x| x.try_to_vec().unwrap())
                .collect::<Vec<_>>(),
        );
    }

    /// Test that if the unsigned wrapper tx hash is known (replay attack), the
    /// transaction is not included in the block
    #[test]
    fn test_wrapper_tx_hash() {
        let (mut shell, _) = test_utils::setup(1);

        let keypair = crate::wallet::defaults::daewon_keypair();
        let mut wrapper = Tx::new(TxType::Wrapper(Box::new(WrapperTx::new(
            Fee {
                amount: 0.into(),
                token: shell.wl_storage.storage.native_token.clone(),
            },
            &keypair,
            Epoch(0),
            0.into(),
            #[cfg(not(feature = "mainnet"))]
            None,
        ))));
        wrapper.header.chain_id = shell.chain_id.clone();
        wrapper.set_code(Code::new("wasm_code".as_bytes().to_owned()));
        wrapper.set_data(Data::new("transaction data".as_bytes().to_owned()));
        wrapper.add_section(Section::Signature(Signature::new(
            &wrapper.header_hash(),
            &keypair,
        )));
        wrapper.encrypt(&Default::default());

        // Write wrapper hash to storage
        let wrapper_unsigned_hash = wrapper.header_hash();
        let hash_key =
            replay_protection::get_tx_hash_key(&wrapper_unsigned_hash);
        shell
            .wl_storage
            .storage
            .write(&hash_key, vec![])
            .expect("Test failed");

        let req = RequestPrepareProposal {
            txs: vec![wrapper.to_bytes()],
            ..Default::default()
        };

        let received =
            shell.prepare_proposal(req).txs.into_iter().map(|tx_bytes| {
                Tx::try_from(tx_bytes.as_slice())
                    .expect("Test failed")
                    .data()
                    .expect("Test failed")
            });
        assert_eq!(received.len(), 0);
    }

    /// Test that if two identical wrapper txs are proposed for this block, only
    /// one gets accepted
    #[test]
    fn test_wrapper_tx_hash_same_block() {
        let (shell, _) = test_utils::setup(1);

        let keypair = crate::wallet::defaults::daewon_keypair();
        let mut wrapper = Tx::new(TxType::Wrapper(Box::new(WrapperTx::new(
            Fee {
                amount: 0.into(),
                token: shell.wl_storage.storage.native_token.clone(),
            },
            &keypair,
            Epoch(0),
            0.into(),
            #[cfg(not(feature = "mainnet"))]
            None,
        ))));
        wrapper.header.chain_id = shell.chain_id.clone();
        wrapper.set_code(Code::new("wasm_code".as_bytes().to_owned()));
        wrapper.set_data(Data::new("transaction data".as_bytes().to_owned()));
        wrapper.add_section(Section::Signature(Signature::new(
            &wrapper.header_hash(),
            &keypair,
        )));
        wrapper.encrypt(&Default::default());

        let req = RequestPrepareProposal {
            txs: vec![wrapper.to_bytes(); 2],
            ..Default::default()
        };
        let received =
            shell.prepare_proposal(req).txs.into_iter().map(|tx_bytes| {
                Tx::try_from(tx_bytes.as_slice())
                    .expect("Test failed")
                    .data()
                    .expect("Test failed")
            });
        assert_eq!(received.len(), 1);
    }

    /// Test that if the unsigned inner tx hash is known (replay attack), the
    /// transaction is not included in the block
    #[test]
    fn test_inner_tx_hash() {
        let (mut shell, _) = test_utils::setup(1);

        let keypair = crate::wallet::defaults::daewon_keypair();
        let mut wrapper = Tx::new(TxType::Wrapper(Box::new(WrapperTx::new(
            Fee {
                amount: Amount::zero(),
                token: shell.wl_storage.storage.native_token.clone(),
            },
            &keypair,
            Epoch(0),
<<<<<<< HEAD
            Default::default(),
            tx,
            Default::default(),
=======
            0.into(),
>>>>>>> d113e1cd
            #[cfg(not(feature = "mainnet"))]
            None,
        ))));
        wrapper.header.chain_id = shell.chain_id.clone();
        wrapper.set_code(Code::new("wasm_code".as_bytes().to_owned()));
        wrapper.set_data(Data::new("transaction data".as_bytes().to_owned()));
        wrapper.add_section(Section::Signature(Signature::new(
            &wrapper.header_hash(),
            &keypair,
        )));
        wrapper.encrypt(&Default::default());
        let inner_unsigned_hash =
            wrapper.clone().update_header(TxType::Raw).header_hash();

        // Write inner hash to storage
        let hash_key = replay_protection::get_tx_hash_key(&inner_unsigned_hash);
        shell
            .wl_storage
            .storage
            .write(&hash_key, vec![])
            .expect("Test failed");

        let req = RequestPrepareProposal {
            txs: vec![wrapper.to_bytes()],
            ..Default::default()
        };

        let received =
            shell.prepare_proposal(req).txs.into_iter().map(|tx_bytes| {
                Tx::try_from(tx_bytes.as_slice())
                    .expect("Test failed")
                    .data()
                    .expect("Test failed")
            });
        assert_eq!(received.len(), 0);
    }

    /// Test that if two identical decrypted txs are proposed for this block,
    /// only one gets accepted
    #[test]
    fn test_inner_tx_hash_same_block() {
        let (shell, _) = test_utils::setup(1);

        let keypair = crate::wallet::defaults::daewon_keypair();
        let keypair_2 = crate::wallet::defaults::daewon_keypair();
        let mut wrapper = Tx::new(TxType::Wrapper(Box::new(WrapperTx::new(
            Fee {
                amount: 0.into(),
                token: shell.wl_storage.storage.native_token.clone(),
            },
            &keypair,
            Epoch(0),
            0.into(),
            #[cfg(not(feature = "mainnet"))]
            None,
        ))));
        wrapper.header.chain_id = shell.chain_id.clone();
        let tx_code = Code::new("wasm_code".as_bytes().to_owned());
        wrapper.set_code(tx_code.clone());
        let tx_data = Data::new("transaction data".as_bytes().to_owned());
        wrapper.set_data(tx_data.clone());
        wrapper.add_section(Section::Signature(Signature::new(
            &wrapper.header_hash(),
            &keypair,
        )));
        wrapper.encrypt(&Default::default());

        let mut new_wrapper =
            Tx::new(TxType::Wrapper(Box::new(WrapperTx::new(
                Fee {
                    amount: 0.into(),
                    token: shell.wl_storage.storage.native_token.clone(),
                },
                &keypair_2,
                Epoch(0),
                0.into(),
                #[cfg(not(feature = "mainnet"))]
                None,
            ))));
        new_wrapper.header.chain_id = shell.chain_id.clone();
        new_wrapper.header.timestamp = wrapper.header.timestamp;
        new_wrapper.set_code(tx_code);
        new_wrapper.set_data(tx_data);
        new_wrapper.add_section(Section::Signature(Signature::new(
            &new_wrapper.header_hash(),
            &keypair,
        )));
        new_wrapper.encrypt(&Default::default());

        let req = RequestPrepareProposal {
            txs: vec![wrapper.to_bytes(), new_wrapper.to_bytes()],
            ..Default::default()
        };
        let received =
            shell.prepare_proposal(req).txs.into_iter().map(|tx_bytes| {
                Tx::try_from(tx_bytes.as_slice())
                    .expect("Test failed")
                    .data()
                    .expect("Test failed")
            });
        assert_eq!(received.len(), 1);
    }

    /// Test that expired wrapper transactions are not included in the block
    #[test]
    fn test_expired_wrapper_tx() {
        let (shell, _) = test_utils::setup(1);
        let keypair = gen_keypair();
        let tx_time = DateTimeUtc::now();
        let mut wrapper_tx =
            Tx::new(TxType::Wrapper(Box::new(WrapperTx::new(
                Fee {
                    amount: 0.into(),
                    token: shell.wl_storage.storage.native_token.clone(),
                },
                &keypair,
                Epoch(0),
                0.into(),
                #[cfg(not(feature = "mainnet"))]
                None,
            ))));
        wrapper_tx.header.chain_id = shell.chain_id.clone();
        wrapper_tx.header.expiration = Some(tx_time);
        wrapper_tx.set_code(Code::new("wasm_code".as_bytes().to_owned()));
        wrapper_tx
            .set_data(Data::new("transaction data".as_bytes().to_owned()));
        wrapper_tx.add_section(Section::Signature(Signature::new(
            &wrapper_tx.header_hash(),
            &keypair,
        )));
        wrapper_tx.encrypt(&Default::default());

        let time = DateTimeUtc::now();
        let block_time =
            namada::core::tendermint_proto::google::protobuf::Timestamp {
                seconds: time.0.timestamp(),
                nanos: time.0.timestamp_subsec_nanos() as i32,
            };
        let req = RequestPrepareProposal {
            txs: vec![wrapper_tx.to_bytes()],
            max_tx_bytes: 0,
            time: Some(block_time),
            ..Default::default()
        };
        let result = shell.prepare_proposal(req);
        eprintln!("Proposal: {:?}", result.txs);
        assert_eq!(result.txs.len(), 0);
    }
}<|MERGE_RESOLUTION|>--- conflicted
+++ resolved
@@ -282,11 +282,7 @@
     use borsh::BorshSerialize;
     use namada::ledger::replay_protection;
     use namada::proof_of_stake::Epoch;
-<<<<<<< HEAD
-    use namada::types::token::Amount;
-=======
     use namada::proto::{Code, Data, Header, Section, Signature};
->>>>>>> d113e1cd
     use namada::types::transaction::{Fee, WrapperTx};
 
     use super::*;
@@ -317,28 +313,6 @@
         let (shell, _) = test_utils::setup(1);
         let keypair = gen_keypair();
         // an unsigned wrapper will cause an error in processing
-<<<<<<< HEAD
-        let wrapper = Tx::new(
-            "".as_bytes().to_owned(),
-            Some(
-                WrapperTx::new(
-                    Fee {
-                        amount: Default::default(),
-                        token: shell.wl_storage.storage.native_token.clone(),
-                    },
-                    &keypair,
-                    Epoch(0),
-                    Default::default(),
-                    tx,
-                    Default::default(),
-                    #[cfg(not(feature = "mainnet"))]
-                    None,
-                )
-                .try_to_vec()
-                .expect("Test failed"),
-            ),
-            shell.chain_id.clone(),
-=======
         let mut wrapper = Tx::new(TxType::Wrapper(Box::new(WrapperTx::new(
             Fee {
                 amount: 0.into(),
@@ -346,9 +320,8 @@
             },
             &keypair,
             Epoch(0),
-            0.into(),
+            Default::default(),
             #[cfg(not(feature = "mainnet"))]
->>>>>>> d113e1cd
             None,
         ))));
         wrapper.header.chain_id = shell.chain_id.clone();
@@ -388,13 +361,7 @@
                 },
                 &keypair,
                 Epoch(0),
-<<<<<<< HEAD
                 Default::default(),
-                tx,
-                Default::default(),
-=======
-                0.into(),
->>>>>>> d113e1cd
                 #[cfg(not(feature = "mainnet"))]
                 None,
             ))));
@@ -463,7 +430,7 @@
             },
             &keypair,
             Epoch(0),
-            0.into(),
+            Default::default(),
             #[cfg(not(feature = "mainnet"))]
             None,
         ))));
@@ -515,7 +482,7 @@
             },
             &keypair,
             Epoch(0),
-            0.into(),
+            Default::default(),
             #[cfg(not(feature = "mainnet"))]
             None,
         ))));
@@ -551,18 +518,12 @@
         let keypair = crate::wallet::defaults::daewon_keypair();
         let mut wrapper = Tx::new(TxType::Wrapper(Box::new(WrapperTx::new(
             Fee {
-                amount: Amount::zero(),
+                amount: 0.into(),
                 token: shell.wl_storage.storage.native_token.clone(),
             },
             &keypair,
             Epoch(0),
-<<<<<<< HEAD
             Default::default(),
-            tx,
-            Default::default(),
-=======
-            0.into(),
->>>>>>> d113e1cd
             #[cfg(not(feature = "mainnet"))]
             None,
         ))));
@@ -615,7 +576,7 @@
             },
             &keypair,
             Epoch(0),
-            0.into(),
+            Default::default(),
             #[cfg(not(feature = "mainnet"))]
             None,
         ))));
@@ -638,7 +599,7 @@
                 },
                 &keypair_2,
                 Epoch(0),
-                0.into(),
+                Default::default(),
                 #[cfg(not(feature = "mainnet"))]
                 None,
             ))));
@@ -680,7 +641,7 @@
                 },
                 &keypair,
                 Epoch(0),
-                0.into(),
+                Default::default(),
                 #[cfg(not(feature = "mainnet"))]
                 None,
             ))));
