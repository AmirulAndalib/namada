--- conflicted
+++ resolved
@@ -408,12 +408,6 @@
     #[cfg(feature = "abcipp")]
     use std::collections::{BTreeSet, HashMap};
 
-<<<<<<< HEAD
-    use borsh::BorshSerialize;
-    use namada::proof_of_stake::Epoch;
-    use namada::types::token::Amount;
-    use namada::types::transaction::{Fee, WrapperTx};
-=======
     use borsh::{BorshDeserialize, BorshSerialize};
     use namada::core::ledger::storage_api::collections::lazy_map::{
         NestedSubKey, SubKey,
@@ -435,7 +429,6 @@
     use namada::types::vote_extensions::ethereum_events;
     #[cfg(feature = "abcipp")]
     use namada::types::vote_extensions::VoteExtension;
->>>>>>> 2c5ae39c
 
     use super::*;
     #[cfg(feature = "abcipp")]
