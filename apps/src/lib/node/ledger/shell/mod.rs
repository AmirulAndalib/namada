//! The ledger shell connects the ABCI++ interface with the Namada ledger app.
//!
//! Any changes applied before [`Shell::finalize_block`] might have to be
//! reverted, so any changes applied in the methods [`Shell::prepare_proposal`]
//! and [`Shell::process_proposal`] must be also reverted
//! (unless we can simply overwrite them in the next block).
//! More info in <https://github.com/anoma/namada/issues/362>.
mod finalize_block;
mod governance;
mod init_chain;
mod prepare_proposal;
mod process_proposal;
mod queries;
mod stats;

use std::collections::HashSet;
use std::convert::{TryFrom, TryInto};
use std::mem;
use std::path::{Path, PathBuf};
#[allow(unused_imports)]
use std::rc::Rc;

use borsh::{BorshDeserialize, BorshSerialize};
use namada::ledger::events::log::EventLog;
use namada::ledger::events::Event;
use namada::ledger::gas::BlockGasMeter;
use namada::ledger::pos::namada_proof_of_stake::types::{
    ConsensusValidator, ValidatorSetUpdate,
};
use namada::ledger::storage::write_log::WriteLog;
use namada::ledger::storage::{
    DBIter, Sha256Hasher, Storage, StorageHasher, WlStorage, DB,
};
use namada::ledger::storage_api::{self, StorageRead};
use namada::ledger::{ibc, pos, protocol};
use namada::proof_of_stake::{self, read_pos_params, slash};
use namada::proto::{self, Tx};
use namada::types::address;
use namada::types::address::{masp, masp_tx_key, Address};
use namada::types::chain::ChainId;
use namada::types::internal::WrapperTxInQueue;
use namada::types::key::*;
use namada::types::storage::{BlockHeight, Key, TxIndex};
use namada::types::time::{DateTimeUtc, TimeZone, Utc};
use namada::types::token::{self};
use namada::types::transaction::{
    hash_tx, process_tx, verify_decrypted_correctly, AffineCurve, DecryptedTx,
    EllipticCurve, PairingEngine, TxType, MIN_FEE,
};
use namada::vm::wasm::{TxCache, VpCache};
use namada::vm::WasmCacheRwAccess;
use num_derive::{FromPrimitive, ToPrimitive};
use num_traits::{FromPrimitive, ToPrimitive};
use thiserror::Error;
use tokio::sync::mpsc::UnboundedSender;

use crate::config::{genesis, TendermintMode};
#[cfg(feature = "abcipp")]
use crate::facade::tendermint_proto::abci::response_verify_vote_extension::VerifyStatus;
use crate::facade::tendermint_proto::abci::{
    Misbehavior as Evidence, MisbehaviorType as EvidenceType, ValidatorUpdate,
};
use crate::facade::tendermint_proto::crypto::public_key;
use crate::facade::tower_abci::{request, response};
use crate::node::ledger::shims::abcipp_shim_types::shim;
use crate::node::ledger::shims::abcipp_shim_types::shim::response::TxResult;
use crate::node::ledger::{storage, tendermint_node};
#[allow(unused_imports)]
use crate::wallet::ValidatorData;
use crate::{config, wallet};

fn key_to_tendermint(
    pk: &common::PublicKey,
) -> std::result::Result<public_key::Sum, ParsePublicKeyError> {
    match pk {
        common::PublicKey::Ed25519(_) => ed25519::PublicKey::try_from_pk(pk)
            .map(|pk| public_key::Sum::Ed25519(pk.try_to_vec().unwrap())),
        common::PublicKey::Secp256k1(_) => {
            secp256k1::PublicKey::try_from_pk(pk)
                .map(|pk| public_key::Sum::Secp256k1(pk.try_to_vec().unwrap()))
        }
    }
}

#[derive(Error, Debug)]
pub enum Error {
    #[error("Error removing the DB data: {0}")]
    RemoveDB(std::io::Error),
    #[error("chain ID mismatch: {0}")]
    ChainId(String),
    #[error("Error decoding a transaction from bytes: {0}")]
    TxDecoding(proto::Error),
    #[error("Error trying to apply a transaction: {0}")]
    TxApply(protocol::Error),
    #[error("Gas limit exceeding while applying transactions in block")]
    GasOverflow,
    #[error("{0}")]
    Tendermint(tendermint_node::Error),
    #[error("Server error: {0}")]
    TowerServer(String),
    #[error("{0}")]
    Broadcaster(tokio::sync::mpsc::error::TryRecvError),
    #[error("Error executing proposal {0}: {1}")]
    BadProposal(u64, String),
    #[error("Error reading wasm: {0}")]
    ReadingWasm(#[from] eyre::Error),
    #[error("Error reading from or writing to storage: {0}")]
    StorageApi(#[from] storage_api::Error),
}

impl From<Error> for TxResult {
    fn from(err: Error) -> Self {
        TxResult {
            code: 1,
            info: err.to_string(),
        }
    }
}

/// The different error codes that the ledger may
/// send back to a client indicating the status
/// of their submitted tx
#[derive(Debug, Clone, FromPrimitive, ToPrimitive, PartialEq)]
pub enum ErrorCodes {
    Ok = 0,
    InvalidTx = 1,
    InvalidSig = 2,
    WasmRuntimeError = 3,
    InvalidOrder = 4,
    ExtraTxs = 5,
    Undecryptable = 6,
}

impl From<ErrorCodes> for u32 {
    fn from(code: ErrorCodes) -> u32 {
        code.to_u32().unwrap()
    }
}

impl From<ErrorCodes> for String {
    fn from(code: ErrorCodes) -> String {
        u32::from(code).to_string()
    }
}

pub type Result<T> = std::result::Result<T, Error>;

pub fn reset(config: config::Ledger) -> Result<()> {
    // simply nuke the DB files
    let db_path = &config.db_dir();
    match std::fs::remove_dir_all(db_path) {
        Err(e) if e.kind() == std::io::ErrorKind::NotFound => (),
        res => res.map_err(Error::RemoveDB)?,
    };
    // reset Tendermint state
    tendermint_node::reset(config.tendermint_dir())
        .map_err(Error::Tendermint)?;
    Ok(())
}

#[derive(Debug)]
#[allow(dead_code, clippy::large_enum_variant)]
pub(super) enum ShellMode {
    Validator {
        data: ValidatorData,
        broadcast_sender: UnboundedSender<Vec<u8>>,
    },
    Full,
    Seed,
}

#[allow(dead_code)]
impl ShellMode {
    /// Get the validator address if ledger is in validator mode
    pub fn get_validator_address(&self) -> Option<&address::Address> {
        match &self {
            ShellMode::Validator { data, .. } => Some(&data.address),
            _ => None,
        }
    }
}

#[derive(Clone, Debug)]
pub enum MempoolTxType {
    /// A transaction that has not been validated by this node before
    NewTransaction,
    /// A transaction that has been validated at some previous level that may
    /// need to be validated again
    RecheckTransaction,
}

#[derive(Debug)]
pub struct Shell<D = storage::PersistentDB, H = Sha256Hasher>
where
    D: DB + for<'iter> DBIter<'iter> + Sync + 'static,
    H: StorageHasher + Sync + 'static,
{
    /// The id of the current chain
    #[allow(dead_code)]
    chain_id: ChainId,
    /// The persistent storage with write log
    pub(super) wl_storage: WlStorage<D, H>,
    /// Gas meter for the current block
    gas_meter: BlockGasMeter,
    /// Byzantine validators given from ABCI++ `prepare_proposal` are stored in
    /// this field. They will be slashed when we finalize the block.
    byzantine_validators: Vec<Evidence>,
    /// Path to the base directory with DB data and configs
    #[allow(dead_code)]
    base_dir: PathBuf,
    /// Path to the WASM directory for files used in the genesis block.
    wasm_dir: PathBuf,
    /// Information about the running shell instance
    #[allow(dead_code)]
    mode: ShellMode,
    /// VP WASM compilation cache
    vp_wasm_cache: VpCache<WasmCacheRwAccess>,
    /// Tx WASM compilation cache
    tx_wasm_cache: TxCache<WasmCacheRwAccess>,
    /// Taken from config `storage_read_past_height_limit`. When set, will
    /// limit the how many block heights in the past can the storage be
    /// queried for reading values.
    storage_read_past_height_limit: Option<u64>,
    /// Proposal execution tracking
    pub proposal_data: HashSet<u64>,
    /// Log of events emitted by `FinalizeBlock` ABCI calls.
    event_log: EventLog,
}

impl<D, H> Shell<D, H>
where
    D: DB + for<'iter> DBIter<'iter> + Sync + 'static,
    H: StorageHasher + Sync + 'static,
{
    /// Create a new shell from a path to a database and a chain id. Looks
    /// up the database with this data and tries to load the last state.
    pub fn new(
        config: config::Ledger,
        wasm_dir: PathBuf,
        broadcast_sender: UnboundedSender<Vec<u8>>,
        db_cache: Option<&D::Cache>,
        vp_wasm_compilation_cache: u64,
        tx_wasm_compilation_cache: u64,
        native_token: Address,
    ) -> Self {
        let chain_id = config.chain_id;
        let db_path = config.shell.db_dir(&chain_id);
        let base_dir = config.shell.base_dir;
        let mode = config.tendermint.tendermint_mode;
        let storage_read_past_height_limit =
            config.shell.storage_read_past_height_limit;
        if !Path::new(&base_dir).is_dir() {
            std::fs::create_dir(&base_dir)
                .expect("Creating directory for Namada should not fail");
        }
        // load last state from storage
        let mut storage =
            Storage::open(db_path, chain_id.clone(), native_token, db_cache);
        storage
            .load_last_state()
            .map_err(|e| {
                tracing::error!("Cannot load the last state from the DB {}", e);
            })
            .expect("PersistentStorage cannot be initialized");

        let vp_wasm_cache_dir =
            base_dir.join(chain_id.as_str()).join("vp_wasm_cache");
        let tx_wasm_cache_dir =
            base_dir.join(chain_id.as_str()).join("tx_wasm_cache");
        // load in keys and address from wallet if mode is set to `Validator`
        let mode = match mode {
            TendermintMode::Validator => {
                #[cfg(not(feature = "dev"))]
                {
                    let wallet_path = &base_dir.join(chain_id.as_str());
                    let genesis_path =
                        &base_dir.join(format!("{}.toml", chain_id.as_str()));
                    tracing::debug!(
                        "{}",
                        wallet_path.as_path().to_str().unwrap()
                    );
                    let wallet = wallet::Wallet::load_or_new_from_genesis(
                        wallet_path,
                        genesis::genesis_config::open_genesis_config(
                            genesis_path,
                        )
                        .unwrap(),
                    );
                    wallet
                        .take_validator_data()
                        .map(|data| ShellMode::Validator {
                            data,
                            broadcast_sender,
                        })
                        .expect(
                            "Validator data should have been stored in the \
                             wallet",
                        )
                }
                #[cfg(feature = "dev")]
                {
                    let validator_keys = wallet::defaults::validator_keys();
                    ShellMode::Validator {
                        data: wallet::ValidatorData {
                            address: wallet::defaults::validator_address(),
                            keys: wallet::ValidatorKeys {
                                protocol_keypair: validator_keys.0,
                                dkg_keypair: Some(validator_keys.1),
                            },
                        },
                        broadcast_sender,
                    }
                }
            }
            TendermintMode::Full => ShellMode::Full,
            TendermintMode::Seed => ShellMode::Seed,
        };

        let wl_storage = WlStorage {
            storage,
            write_log: WriteLog::default(),
        };
        Self {
            chain_id,
            wl_storage,
            gas_meter: BlockGasMeter::default(),
            byzantine_validators: vec![],
            base_dir,
            wasm_dir,
            mode,
            vp_wasm_cache: VpCache::new(
                vp_wasm_cache_dir,
                vp_wasm_compilation_cache as usize,
            ),
            tx_wasm_cache: TxCache::new(
                tx_wasm_cache_dir,
                tx_wasm_compilation_cache as usize,
            ),
            storage_read_past_height_limit,
            proposal_data: HashSet::new(),
            // TODO: config event log params
            event_log: EventLog::default(),
        }
    }

    /// Return a reference to the [`EventLog`].
    #[inline]
    pub fn event_log(&self) -> &EventLog {
        &self.event_log
    }

    /// Return a mutable reference to the [`EventLog`].
    #[inline]
    pub fn event_log_mut(&mut self) -> &mut EventLog {
        &mut self.event_log
    }

    /// Iterate over the wrapper txs in order
    #[allow(dead_code)]
    fn iter_tx_queue(&mut self) -> impl Iterator<Item = &WrapperTxInQueue> {
        self.wl_storage.storage.tx_queue.iter()
    }

    /// Load the Merkle root hash and the height of the last committed block, if
    /// any. This is returned when ABCI sends an `info` request.
    pub fn last_state(&mut self) -> response::Info {
        let mut response = response::Info::default();
        let result = self.wl_storage.storage.get_state();

        match result {
            Some((root, height)) => {
                tracing::info!(
                    "Last state root hash: {}, height: {}",
                    root,
                    height
                );
                response.last_block_app_hash = root.0;
                response.last_block_height =
                    height.try_into().expect("Invalid block height");
            }
            None => {
                tracing::info!(
                    "No state could be found, chain is not initialized"
                );
            }
        };

        response
    }

    /// Read the value for a storage key dropping any error
    pub fn read_storage_key<T>(&self, key: &Key) -> Option<T>
    where
        T: Clone + BorshDeserialize,
    {
        let result = self.wl_storage.storage.read(key);

        match result {
            Ok((bytes, _gas)) => match bytes {
                Some(bytes) => match T::try_from_slice(&bytes) {
                    Ok(value) => Some(value),
                    Err(_) => None,
                },
                None => None,
            },
            Err(_) => None,
        }
    }

    /// Read the bytes for a storage key dropping any error
    pub fn read_storage_key_bytes(&self, key: &Key) -> Option<Vec<u8>> {
        let result = self.wl_storage.storage.read(key);

        match result {
            Ok((bytes, _gas)) => bytes,
            Err(_) => None,
        }
    }

    /// Apply PoS slashes from the evidence
    fn slash(&mut self) {
        if !self.byzantine_validators.is_empty() {
            let byzantine_validators =
                mem::take(&mut self.byzantine_validators);
            // TODO: resolve this unwrap() better
            let pos_params = read_pos_params(&self.wl_storage).unwrap();
            let current_epoch = self.wl_storage.storage.block.epoch;
            for evidence in byzantine_validators {
                tracing::info!("Processing evidence {evidence:?}.");
                let evidence_height = match u64::try_from(evidence.height) {
                    Ok(height) => height,
                    Err(err) => {
                        tracing::error!(
                            "Unexpected evidence block height {}",
                            err
                        );
                        continue;
                    }
                };
                let evidence_epoch = match self
                    .wl_storage
                    .storage
                    .block
                    .pred_epochs
                    .get_epoch(BlockHeight(evidence_height))
                {
                    Some(epoch) => epoch,
                    None => {
                        tracing::error!(
                            "Couldn't find epoch for evidence block height {}",
                            evidence_height
                        );
                        continue;
                    }
                };
                if evidence_epoch + pos_params.unbonding_len <= current_epoch {
                    tracing::info!(
                        "Skipping outdated evidence from epoch \
                         {evidence_epoch}"
                    );
                    continue;
                }
                let slash_type = match EvidenceType::from_i32(evidence.r#type) {
                    Some(r#type) => match r#type {
                        EvidenceType::DuplicateVote => {
                            pos::types::SlashType::DuplicateVote
                        }
                        EvidenceType::LightClientAttack => {
                            pos::types::SlashType::LightClientAttack
                        }
                        EvidenceType::Unknown => {
                            tracing::error!(
                                "Unknown evidence: {:#?}",
                                evidence
                            );
                            continue;
                        }
                    },
                    None => {
                        tracing::error!(
                            "Unexpected evidence type {}",
                            evidence.r#type
                        );
                        continue;
                    }
                };
                let validator_raw_hash = match evidence.validator {
                    Some(validator) => tm_raw_hash_to_string(validator.address),
                    None => {
                        tracing::error!(
                            "Evidence without a validator {:#?}",
                            evidence
                        );
                        continue;
                    }
                };
                let validator =
                    match proof_of_stake::find_validator_by_raw_hash(
                        &self.wl_storage,
                        &validator_raw_hash,
                    )
                    .expect("Must be able to read storage")
                    {
                        Some(validator) => validator,
                        None => {
                            tracing::error!(
                                "Cannot find validator's address from raw \
                                 hash {}",
                                validator_raw_hash
                            );
                            continue;
                        }
                    };
                tracing::info!(
                    "Slashing {} for {} in epoch {}, block height {}",
                    validator,
                    slash_type,
                    evidence_epoch,
                    evidence_height
                );
                if let Err(err) = slash(
                    &mut self.wl_storage,
                    &pos_params,
                    current_epoch,
                    evidence_epoch,
                    evidence_height,
                    slash_type,
                    &validator,
                ) {
                    tracing::error!("Error in slashing: {}", err);
                }
            }
        }
    }

    /// INVARIANT: This method must be stateless.
    #[cfg(feature = "abcipp")]
    pub fn extend_vote(
        &self,
        _req: request::ExtendVote,
    ) -> response::ExtendVote {
        Default::default()
    }

    /// INVARIANT: This method must be stateless.
    #[cfg(feature = "abcipp")]
    pub fn verify_vote_extension(
        &self,
        _req: request::VerifyVoteExtension,
    ) -> response::VerifyVoteExtension {
        response::VerifyVoteExtension {
            status: VerifyStatus::Accept as i32,
        }
    }

    /// Commit a block. Persist the application state and return the Merkle root
    /// hash.
    pub fn commit(&mut self) -> response::Commit {
        let mut response = response::Commit::default();
        // commit block's data from write log and store the in DB
        self.wl_storage.commit_block().unwrap_or_else(|e| {
            tracing::error!(
                "Encountered a storage error while committing a block {:?}",
                e
            )
        });

        let root = self.wl_storage.storage.merkle_root();
        tracing::info!(
            "Committed block hash: {}, height: {}",
            root,
            self.wl_storage.storage.last_height,
        );
        response.data = root.0;
        response
    }

    /// Validate a transaction request. On success, the transaction will
    /// included in the mempool and propagated to peers, otherwise it will be
    /// rejected.
    pub fn mempool_validate(
        &self,
        tx_bytes: &[u8],
        r#_type: MempoolTxType,
    ) -> response::CheckTx {
        let mut response = response::CheckTx::default();
        match Tx::try_from(tx_bytes).map_err(Error::TxDecoding) {
            Ok(tx) => {
                // Check balance for fee
                if let Ok(TxType::Wrapper(wrapper)) = process_tx(tx) {
                    let fee_payer = if wrapper.pk != masp_tx_key().ref_to() {
                        wrapper.fee_payer()
                    } else {
                        masp()
                    };
                    // check that the fee payer has sufficient balance
                    let balance =
                        self.get_balance(&wrapper.fee.token, &fee_payer);

                    // In testnets with a faucet, tx is allowed to skip fees if
                    // it includes a valid PoW
                    #[cfg(not(feature = "mainnet"))]
                    let has_valid_pow = self.has_valid_pow_solution(&wrapper);
                    #[cfg(feature = "mainnet")]
                    let has_valid_pow = false;

                    if !has_valid_pow && self.get_wrapper_tx_fees() > balance {
                        response.code = 1;
                        response.log = String::from(
                            "The address given does not have sufficient \
                             balance to pay fee",
                        );
                        return response;
                    }
                }

                response.log = String::from("Mempool validation passed");
            }
            Err(msg) => {
                response.code = 1;
                response.log = msg.to_string();
            }
        }
        response
    }

    #[allow(dead_code)]
    /// Simulate validation and application of a transaction.
    fn dry_run_tx(&self, tx_bytes: &[u8]) -> response::Query {
        let mut response = response::Query::default();
        let mut gas_meter = BlockGasMeter::default();
        let mut write_log = WriteLog::default();
        let mut vp_wasm_cache = self.vp_wasm_cache.read_only();
        let mut tx_wasm_cache = self.tx_wasm_cache.read_only();
        match Tx::try_from(tx_bytes) {
            Ok(tx) => {
                let tx = TxType::Decrypted(DecryptedTx::Decrypted {
                    tx,
                    #[cfg(not(feature = "mainnet"))]
                    // To be able to dry-run testnet faucet withdrawal, pretend 
                    // that we got a valid PoW
                    has_valid_pow: true,
                });
                match protocol::apply_tx(
                    tx,
                    tx_bytes.len(),
                    TxIndex::default(),
                    &mut gas_meter,
                    &mut write_log,
                    &self.wl_storage.storage,
                    &mut vp_wasm_cache,
                    &mut tx_wasm_cache,
                )
                .map_err(Error::TxApply)
                {
                    Ok(result) => response.info = result.to_string(),
                    Err(error) => {
                        response.code = 1;
                        response.log = format!("{}", error);
                    }
                }
                response
            }
            Err(err) => {
                response.code = 1;
                response.log = format!("{}", Error::TxDecoding(err));
                response
            }
        }
    }

    /// Lookup a validator's keypair for their established account from their
    /// wallet. If the node is not validator, this function returns None
    #[allow(dead_code)]
    fn get_account_keypair(&self) -> Option<common::SecretKey> {
        let wallet_path = &self.base_dir.join(self.chain_id.as_str());
        let genesis_path = &self
            .base_dir
            .join(format!("{}.toml", self.chain_id.as_str()));
        let mut wallet = wallet::Wallet::load_or_new_from_genesis(
            wallet_path,
            genesis::genesis_config::open_genesis_config(genesis_path).unwrap(),
        );
        self.mode.get_validator_address().map(|addr| {
            let sk: common::SecretKey = self
                .wl_storage
                .read(&pk_key(addr))
                .expect(
                    "A validator should have a public key associated with \
                     it's established account",
                )
                .expect(
                    "A validator should have a public key associated with \
                     it's established account",
                );
            let pk = sk.ref_to();
            wallet.find_key_by_pk(&pk).expect(
                "A validator's established keypair should be stored in its \
                 wallet",
            )
        })
    }

    #[cfg(not(feature = "mainnet"))]
    /// Check if the tx has a valid PoW solution. Unlike
    /// `apply_pow_solution_if_valid`, this won't invalidate the solution.
    fn has_valid_pow_solution(
        &self,
        tx: &namada::types::transaction::WrapperTx,
    ) -> bool {
        if let Some(solution) = &tx.pow_solution {
            if let (Some(faucet_address), _gas) =
                namada::ledger::parameters::read_faucet_account_parameter(
                    &self.wl_storage.storage,
                )
                .expect("Must be able to read faucet account parameter")
            {
                let source = Address::from(&tx.pk);
                return solution
                    .validate(&self.wl_storage, &faucet_address, source)
                    .expect("Must be able to validate PoW solutions");
            }
        }
        false
    }

    #[cfg(not(feature = "mainnet"))]
    /// Get fixed amount of fees for wrapper tx
    fn get_wrapper_tx_fees(&self) -> token::Amount {
        let (fees, _gas) =
            namada::ledger::parameters::read_wrapper_tx_fees_parameter(
                &self.wl_storage.storage,
            )
            .expect("Must be able to read wrapper tx fees parameter");
        fees.unwrap_or(token::Amount::whole(MIN_FEE))
    }

    #[cfg(not(feature = "mainnet"))]
    /// Check if the tx has a valid PoW solution and if so invalidate it to
    /// prevent replay.
    fn invalidate_pow_solution_if_valid(
        &mut self,
        tx: &namada::types::transaction::WrapperTx,
    ) -> bool {
        if let Some(solution) = &tx.pow_solution {
            if let (Some(faucet_address), _gas) =
                namada::ledger::parameters::read_faucet_account_parameter(
                    &self.wl_storage.storage,
                )
                .expect("Must be able to read faucet account parameter")
            {
                let source = Address::from(&tx.pk);
                return solution
                    .invalidate_if_valid(
                        &mut self.wl_storage,
                        &faucet_address,
                        &source,
                    )
                    .expect("Must be able to validate PoW solutions");
            }
        }
        false
    }
}

/// Helper functions and types for writing unit tests
/// for the shell
#[cfg(test)]
mod test_utils {
    use std::ops::{Deref, DerefMut};
    use std::path::PathBuf;

    use namada::ledger::storage::mockdb::MockDB;
    use namada::ledger::storage::{BlockStateWrite, MerkleTree, Sha256Hasher};
    use namada::types::address::EstablishedAddressGen;
    use namada::types::chain::ChainId;
    use namada::types::hash::Hash;
    use namada::types::key::*;
    use namada::types::storage::{
        BlockHash, BlockResults, Epoch, Epochs, Header,
    };
    use namada::types::transaction::{Fee, WrapperTx};
    use tempfile::tempdir;
    use tokio::sync::mpsc::UnboundedReceiver;

    use super::*;
    use crate::facade::tendermint_proto::abci::{
        RequestInitChain, RequestProcessProposal,
    };
    use crate::facade::tendermint_proto::google::protobuf::Timestamp;
    use crate::node::ledger::shims::abcipp_shim_types::shim::request::{
        FinalizeBlock, ProcessedTx,
    };
    use crate::node::ledger::storage::{PersistentDB, PersistentStorageHasher};

    #[derive(Error, Debug)]
    pub enum TestError {
        #[error("Proposal rejected with tx results: {0:?}")]
        #[allow(dead_code)]
        RejectProposal(Vec<ProcessedTx>),
    }

    /// Gets the absolute path to root directory
    pub fn top_level_directory() -> PathBuf {
        let mut current_path = std::env::current_dir()
            .expect("Current directory should exist")
            .canonicalize()
            .expect("Current directory should exist");
        while current_path.file_name().unwrap() != "apps" {
            current_path.pop();
        }
        current_path.pop();
        current_path
    }

    /// Generate a random public/private keypair
    pub(super) fn gen_keypair() -> common::SecretKey {
        use rand::prelude::ThreadRng;
        use rand::thread_rng;

        let mut rng: ThreadRng = thread_rng();
        ed25519::SigScheme::generate(&mut rng).try_to_sk().unwrap()
    }

    /// A wrapper around the shell that implements
    /// Drop so as to clean up the files that it
    /// generates. Also allows illegal state
    /// modifications for testing purposes
    pub(super) struct TestShell {
        pub shell: Shell<MockDB, Sha256Hasher>,
    }

    impl Deref for TestShell {
        type Target = Shell<MockDB, Sha256Hasher>;

        fn deref(&self) -> &Self::Target {
            &self.shell
        }
    }

    impl DerefMut for TestShell {
        fn deref_mut(&mut self) -> &mut Self::Target {
            &mut self.shell
        }
    }

    #[derive(Clone)]
    /// Helper for testing process proposal which has very different
    /// input types depending on whether the ABCI++ feature is on or not.
    pub struct ProcessProposal {
        pub txs: Vec<Vec<u8>>,
    }

    impl TestShell {
        /// Returns a new shell paired with a broadcast receiver, which will
        /// receives any protocol txs sent by the shell.
        pub fn new() -> (Self, UnboundedReceiver<Vec<u8>>) {
            let (sender, receiver) = tokio::sync::mpsc::unbounded_channel();
            let base_dir = tempdir().unwrap().as_ref().canonicalize().unwrap();
            let vp_wasm_compilation_cache = 50 * 1024 * 1024; // 50 kiB
            let tx_wasm_compilation_cache = 50 * 1024 * 1024; // 50 kiB
            (
                Self {
                    shell: Shell::<MockDB, Sha256Hasher>::new(
                        config::Ledger::new(
                            base_dir,
                            Default::default(),
                            TendermintMode::Validator,
                        ),
                        top_level_directory().join("wasm"),
                        sender,
                        None,
                        vp_wasm_compilation_cache,
                        tx_wasm_compilation_cache,
                        address::nam(),
                    ),
                },
                receiver,
            )
        }

        /// Forward a InitChain request and expect a success
        pub fn init_chain(&mut self, req: RequestInitChain) {
            self.shell
                .init_chain(req)
                .expect("Test shell failed to initialize");
        }

        /// Forward a ProcessProposal request and extract the relevant
        /// response data to return
        pub fn process_proposal(
            &mut self,
            req: ProcessProposal,
        ) -> std::result::Result<Vec<ProcessedTx>, TestError> {
            let resp = self.shell.process_proposal(RequestProcessProposal {
                txs: req.txs.clone(),
                ..Default::default()
            });
            let results = resp
                .tx_results
                .into_iter()
                .zip(req.txs.into_iter())
                .map(|(res, tx_bytes)| ProcessedTx {
                    result: res,
                    tx: tx_bytes,
                })
                .collect();
            if resp.status != 1 {
                Err(TestError::RejectProposal(results))
            } else {
                Ok(results)
            }
        }

        /// Forward a FinalizeBlock request return a vector of
        /// the events created for each transaction
        pub fn finalize_block(
            &mut self,
            req: FinalizeBlock,
        ) -> Result<Vec<Event>> {
            match self.shell.finalize_block(req) {
                Ok(resp) => Ok(resp.events),
                Err(err) => Err(err),
            }
        }

        /// Add a wrapper tx to the queue of txs to be decrypted
        /// in the current block proposal
        #[cfg(test)]
        pub fn enqueue_tx(&mut self, wrapper: WrapperTx) {
            self.shell
                .wl_storage
                .storage
                .tx_queue
                .push(WrapperTxInQueue {
                    tx: wrapper,
                    #[cfg(not(feature = "mainnet"))]
                    has_valid_pow: false,
                });
        }
    }

    /// Start a new test shell and initialize it. Returns the shell paired with
    /// a broadcast receiver, which will receives any protocol txs sent by the
    /// shell.
    pub(super) fn setup() -> (TestShell, UnboundedReceiver<Vec<u8>>) {
        let (mut test, receiver) = TestShell::new();
        test.init_chain(RequestInitChain {
            time: Some(Timestamp {
                seconds: 0,
                nanos: 0,
            }),
            chain_id: ChainId::default().to_string(),
            ..Default::default()
        });
        (test, receiver)
    }

    /// This is just to be used in testing. It is not
    /// a meaningful default.
    impl Default for FinalizeBlock {
        fn default() -> Self {
            FinalizeBlock {
                hash: BlockHash([0u8; 32]),
                header: Header {
                    hash: Hash([0; 32]),
                    time: DateTimeUtc::now(),
                    next_validators_hash: Hash([0; 32]),
                },
                byzantine_validators: vec![],
                txs: vec![],
            }
        }
    }

    /// We test that on shell shutdown, the tx queue gets persisted in a DB, and
    /// on startup it is read successfully
    #[test]
    fn test_tx_queue_persistence() {
        let base_dir = tempdir().unwrap().as_ref().canonicalize().unwrap();
        // we have to use RocksDB for this test
        let (sender, _) = tokio::sync::mpsc::unbounded_channel();
        let vp_wasm_compilation_cache = 50 * 1024 * 1024; // 50 kiB
        let tx_wasm_compilation_cache = 50 * 1024 * 1024; // 50 kiB
        let native_token = address::nam();
        let mut shell = Shell::<PersistentDB, PersistentStorageHasher>::new(
            config::Ledger::new(
                base_dir.clone(),
                Default::default(),
                TendermintMode::Validator,
            ),
            top_level_directory().join("wasm"),
            sender.clone(),
            None,
            vp_wasm_compilation_cache,
            tx_wasm_compilation_cache,
            native_token.clone(),
        );
        let keypair = gen_keypair();
        // enqueue a wrapper tx
        let tx = Tx::new(
            "wasm_code".as_bytes().to_owned(),
            Some("transaction data".as_bytes().to_owned()),
        );
        let wrapper = WrapperTx::new(
            Fee {
                amount: 0.into(),
                token: native_token,
            },
            &keypair,
            Epoch(0),
            0.into(),
            tx,
            Default::default(),
            #[cfg(not(feature = "mainnet"))]
            None,
        );
        shell.wl_storage.storage.tx_queue.push(WrapperTxInQueue {
            tx: wrapper,
            #[cfg(not(feature = "mainnet"))]
            has_valid_pow: false,
        });
        // Artificially increase the block height so that chain
        // will read the new block when restarted
        let merkle_tree = MerkleTree::<Sha256Hasher>::default();
        let stores = merkle_tree.stores();
        let hash = BlockHash([0; 32]);
        let mut pred_epochs: Epochs = Default::default();
        pred_epochs.new_epoch(BlockHeight(1), 1000);
        let address_gen = EstablishedAddressGen::new("test");
        shell
            .wl_storage
            .storage
            .db
<<<<<<< HEAD
            .write_block(
                BlockStateWrite {
                    merkle_tree_stores: stores,
                    header: None,
                    hash: &hash,
                    height: BlockHeight(1),
                    epoch: Epoch(1),
                    pred_epochs: &pred_epochs,
                    next_epoch_min_start_height: BlockHeight(3),
                    next_epoch_min_start_time: DateTimeUtc::now(),
                    address_gen: &address_gen,
                    results: &BlockResults::default(),
                    tx_queue: &shell.storage.tx_queue,
                },
                true,
            )
=======
            .write_block(BlockStateWrite {
                merkle_tree_stores: stores,
                header: None,
                hash: &hash,
                height: BlockHeight(1),
                epoch: Epoch(0),
                pred_epochs: &pred_epochs,
                next_epoch_min_start_height: BlockHeight(3),
                next_epoch_min_start_time: DateTimeUtc::now(),
                address_gen: &address_gen,
                results: &BlockResults::default(),
                tx_queue: &shell.wl_storage.storage.tx_queue,
            })
>>>>>>> 82eb8409
            .expect("Test failed");

        // Drop the shell
        std::mem::drop(shell);

        // Reboot the shell and check that the queue was restored from DB
        let shell = Shell::<PersistentDB, PersistentStorageHasher>::new(
            config::Ledger::new(
                base_dir,
                Default::default(),
                TendermintMode::Validator,
            ),
            top_level_directory().join("wasm"),
            sender,
            None,
            vp_wasm_compilation_cache,
            tx_wasm_compilation_cache,
            address::nam(),
        );
        assert!(!shell.wl_storage.storage.tx_queue.is_empty());
    }
}<|MERGE_RESOLUTION|>--- conflicted
+++ resolved
@@ -1032,7 +1032,6 @@
             .wl_storage
             .storage
             .db
-<<<<<<< HEAD
             .write_block(
                 BlockStateWrite {
                     merkle_tree_stores: stores,
@@ -1045,25 +1044,10 @@
                     next_epoch_min_start_time: DateTimeUtc::now(),
                     address_gen: &address_gen,
                     results: &BlockResults::default(),
-                    tx_queue: &shell.storage.tx_queue,
+                    tx_queue: &shell.wl_storage.storage.tx_queue,
                 },
                 true,
             )
-=======
-            .write_block(BlockStateWrite {
-                merkle_tree_stores: stores,
-                header: None,
-                hash: &hash,
-                height: BlockHeight(1),
-                epoch: Epoch(0),
-                pred_epochs: &pred_epochs,
-                next_epoch_min_start_height: BlockHeight(3),
-                next_epoch_min_start_time: DateTimeUtc::now(),
-                address_gen: &address_gen,
-                results: &BlockResults::default(),
-                tx_queue: &shell.wl_storage.storage.tx_queue,
-            })
->>>>>>> 82eb8409
             .expect("Test failed");
 
         // Drop the shell
