use std::collections::BTreeMap;

use namada::core::ledger::slash_fund::ADDRESS as slash_fund_address;
use namada::core::types::transaction::governance::ProposalType;
use namada::ledger::events::EventType;
use namada::ledger::governance::{
    storage as gov_storage, ADDRESS as gov_address,
};
use namada::ledger::native_vp::governance::utils::{
    compute_tally, get_proposal_votes, ProposalEvent,
};
use namada::ledger::protocol;
use namada::ledger::storage::types::encode;
use namada::ledger::storage::{DBIter, StorageHasher, DB};
use namada::ledger::storage_api::{token, StorageWrite};
use namada::proof_of_stake::read_total_stake;
use namada::proto::{Code, Data};
use namada::types::address::Address;
use namada::types::governance::{Council, Tally, TallyResult, VotePower};
use namada::types::storage::Epoch;

use super::*;

#[derive(Default)]
pub struct ProposalsResult {
    passed: Vec<u64>,
    rejected: Vec<u64>,
}

pub fn execute_governance_proposals<D, H>(
    shell: &mut Shell<D, H>,
    response: &mut shim::response::FinalizeBlock,
    gas_table: &BTreeMap<String, u64>,
) -> Result<ProposalsResult>
where
    D: DB + for<'iter> DBIter<'iter> + Sync + 'static,
    H: StorageHasher + Sync + 'static,
{
    let mut proposals_result = ProposalsResult::default();

    for id in std::mem::take(&mut shell.proposal_data) {
        let proposal_funds_key = gov_storage::get_funds_key(id);
        let proposal_end_epoch_key = gov_storage::get_voting_end_epoch_key(id);
        let proposal_type_key = gov_storage::get_proposal_type_key(id);

        let funds = shell
            .read_storage_key::<token::Amount>(&proposal_funds_key)
            .ok_or_else(|| {
                Error::BadProposal(id, "Invalid proposal funds.".to_string())
            })?;
        let proposal_end_epoch = shell
            .read_storage_key::<Epoch>(&proposal_end_epoch_key)
            .ok_or_else(|| {
                Error::BadProposal(
                    id,
                    "Invalid proposal end_epoch.".to_string(),
                )
            })?;

        let proposal_type = shell
            .read_storage_key::<ProposalType>(&proposal_type_key)
            .ok_or_else(|| {
                Error::BadProposal(id, "Invalid proposal type".to_string())
            })?;

        let votes =
            get_proposal_votes(&shell.wl_storage, proposal_end_epoch, id)
                .map_err(|msg| Error::BadProposal(id, msg.to_string()))?;
        let params = read_pos_params(&shell.wl_storage)
            .map_err(|msg| Error::BadProposal(id, msg.to_string()))?;
        let total_stake =
            read_total_stake(&shell.wl_storage, &params, proposal_end_epoch)
                .map_err(|msg| Error::BadProposal(id, msg.to_string()))?;
        let total_stake = VotePower::from(u64::from(total_stake));
        let tally_result = compute_tally(votes, total_stake, &proposal_type)
            .map_err(|msg| Error::BadProposal(id, msg.to_string()))?
            .result;

        // Execute proposal if succesful
        let transfer_address = match tally_result {
            TallyResult::Passed(tally) => {
                let (successful_execution, proposal_event) = match tally {
                    Tally::Default => {
                        execute_default_proposal(shell, id, gas_table)
                    }
                    Tally::PGFCouncil(council) => {
                        execute_pgf_proposal(id, council)
                    }
                    Tally::ETHBridge => execute_eth_proposal(id),
                };

                response.events.push(proposal_event);
                if successful_execution {
                    proposals_result.passed.push(id);
                    shell
                        .read_storage_key::<Address>(
                            &gov_storage::get_author_key(id),
                        )
                        .ok_or_else(|| {
                            Error::BadProposal(
                                id,
                                "Invalid proposal author.".to_string(),
                            )
                        })?
                } else {
                    proposals_result.rejected.push(id);
                    slash_fund_address
                }
            }
            TallyResult::Rejected => {
                let proposal_event: Event = ProposalEvent::new(
                    EventType::Proposal.to_string(),
                    TallyResult::Rejected,
                    id,
                    false,
                    false,
                )
                .into();
                response.events.push(proposal_event);
                proposals_result.rejected.push(id);

                slash_fund_address
            }
        };

        let native_token = shell.wl_storage.storage.native_token.clone();
        // transfer proposal locked funds
        token::transfer(
            &mut shell.wl_storage,
            &native_token,
            &gov_address,
            &transfer_address,
            funds,
        )
        .expect(
            "Must be able to transfer governance locked funds after proposal \
             has been tallied",
        );
    }

    Ok(proposals_result)
}

fn execute_default_proposal<D, H>(
    shell: &mut Shell<D, H>,
    id: u64,
    gas_table: &BTreeMap<String, u64>,
) -> (bool, Event)
where
    D: DB + for<'iter> DBIter<'iter> + Sync + 'static,
    H: StorageHasher + Sync + 'static,
{
    let proposal_code_key = gov_storage::get_proposal_code_key(id);
    let proposal_code = shell.read_storage_key_bytes(&proposal_code_key);
    match proposal_code {
        Some(proposal_code) => {
            let mut tx = Tx::new(TxType::Decrypted(DecryptedTx::Decrypted {
                #[cfg(not(feature = "mainnet"))]
                has_valid_pow: false,
            }));
            tx.header.chain_id = shell.chain_id.clone();
            tx.set_data(Data::new(encode(&id)));
            tx.set_code(Code::new(proposal_code));
            let pending_execution_key =
                gov_storage::get_proposal_execution_key(id);
            shell
                .wl_storage
                .write(&pending_execution_key, ())
                .expect("Should be able to write to storage.");
            let tx_result = protocol::apply_tx(
<<<<<<< HEAD
                tx_type,
                &vec![],
=======
                tx,
                0, /*  this is used to compute the fee
                    * based on the code size. We dont
                    * need it here. */
>>>>>>> fdeaf23f
                TxIndex::default(),
                &mut TxGasMeter::new(u64::MAX), /* No gas limit for
                                                 * governance proposals */
                gas_table,
                &mut shell.wl_storage.write_log,
                &shell.wl_storage.storage,
                &mut shell.vp_wasm_cache,
                &mut shell.tx_wasm_cache,
                None,
                #[cfg(not(feature = "mainnet"))]
                false,
            );
            shell
                .wl_storage
                .storage
                .delete(&pending_execution_key)
                .expect("Should be able to delete the storage.");
            match tx_result {
                Ok(tx_result) if tx_result.is_accepted() => {
                    shell.wl_storage.commit_tx();
                    (
                        tx_result.is_accepted(),
                        ProposalEvent::new(
                            EventType::Proposal.to_string(),
                            TallyResult::Passed(Tally::Default),
                            id,
                            true,
                            tx_result.is_accepted(),
                        )
                        .into(),
                    )
                }
                _ => {
                    shell.wl_storage.drop_tx();
                    (
                        false,
                        ProposalEvent::new(
                            EventType::Proposal.to_string(),
                            TallyResult::Passed(Tally::Default),
                            id,
                            true,
                            false,
                        )
                        .into(),
                    )
                }
            }
        }
        None => (
            true,
            ProposalEvent::new(
                EventType::Proposal.to_string(),
                TallyResult::Passed(Tally::Default),
                id,
                false,
                false,
            )
            .into(),
        ),
    }
}

fn execute_pgf_proposal(id: u64, council: Council) -> (bool, Event) {
    // TODO: implement when PGF is in place, update the PGF
    // council in storage
    (
        true,
        ProposalEvent::new(
            EventType::Proposal.to_string(),
            TallyResult::Passed(Tally::PGFCouncil(council)),
            id,
            false,
            false,
        )
        .into(),
    )
}

fn execute_eth_proposal(id: u64) -> (bool, Event) {
    // TODO: implement when ETH Bridge. Apply the
    // modification requested by the proposal
    // <https://github.com/anoma/namada/issues/1166>
    (
        true,
        ProposalEvent::new(
            EventType::Proposal.to_string(),
            TallyResult::Passed(Tally::ETHBridge),
            id,
            false,
            false,
        )
        .into(),
    )
}<|MERGE_RESOLUTION|>--- conflicted
+++ resolved
@@ -168,15 +168,8 @@
                 .write(&pending_execution_key, ())
                 .expect("Should be able to write to storage.");
             let tx_result = protocol::apply_tx(
-<<<<<<< HEAD
-                tx_type,
+                tx,
                 &vec![],
-=======
-                tx,
-                0, /*  this is used to compute the fee
-                    * based on the code size. We dont
-                    * need it here. */
->>>>>>> fdeaf23f
                 TxIndex::default(),
                 &mut TxGasMeter::new(u64::MAX), /* No gas limit for
                                                  * governance proposals */
