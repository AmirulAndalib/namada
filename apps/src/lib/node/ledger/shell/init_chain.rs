--- conflicted
+++ resolved
@@ -14,13 +14,9 @@
 use namada::ledger::storage_api::token::{
     credit_tokens, read_balance, read_total_supply,
 };
-<<<<<<< HEAD
-use namada::ledger::storage_api::StorageWrite;
 use namada::ledger::{ibc, pos};
-=======
 use namada::ledger::storage_api::{ResultExt, StorageRead, StorageWrite};
 use namada::types::hash::Hash as CodeHash;
->>>>>>> f7b7e3bf
 use namada::types::key::*;
 use namada::types::time::{DateTimeUtc, TimeZone, Utc};
 use namada::types::token;
@@ -396,21 +392,7 @@
         vp_code_cache: &mut HashMap<String, Vec<u8>>,
     ) {
         // Initialize genesis validator accounts
-<<<<<<< HEAD
         for validator in validators {
-            let vp_code = vp_code_cache.get_or_insert_with(
-                validator.validator_vp_code_path.clone(),
-                || {
-                    wasm_loader::read_wasm(
-                        &self.wasm_dir,
-                        &validator.validator_vp_code_path,
-                    )
-                    .unwrap()
-                },
-            );
-=======
-        let staking_token = staking_token_address(&self.wl_storage);
-        for validator in &genesis.validators {
             let vp_code_hash = read_wasm_hash(
                 &self.wl_storage,
                 &validator.validator_vp_code_path,
@@ -419,7 +401,6 @@
                 "Unknown vp code path: {}",
                 implicit_vp_code_path
             )))?;
->>>>>>> f7b7e3bf
 
             #[cfg(not(feature = "dev"))]
             {
