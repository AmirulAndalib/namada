--- conflicted
+++ resolved
@@ -120,12 +120,9 @@
 }
 
 #[derive(Debug, Serialize, Deserialize)]
-<<<<<<< HEAD
 pub struct PeerIdentity {
     id: String
 }
-
-
 
 #[derive(Debug, Serialize, Deserialize)]
 pub struct DiscoverPeer {
@@ -149,10 +146,7 @@
 }
 
 #[derive(Debug, Serialize, Deserialize)]
-pub struct IntentBroadcaster {
-=======
 pub struct IntentGossiper {
->>>>>>> 473eccab
     pub address: Multiaddr,
     pub topics: HashSet<String>,
     pub subscription_filter: SubscriptionFilter,
