//! Genesis transactions

use std::collections::{BTreeMap, BTreeSet, HashSet};
use std::fmt::Debug;
use std::net::SocketAddr;

use borsh::{BorshDeserialize, BorshSerialize};
use borsh_ext::BorshSerializeExt;
use itertools::{Either, Itertools};
use ledger_namada_rs::NamadaApp;
use ledger_transport_hid::hidapi::HidApi;
use ledger_transport_hid::TransportNativeHID;
use namada::core::types::account::AccountPublicKeysMap;
use namada::core::types::address::{Address, EstablishedAddress};
use namada::core::types::chain::ChainId;
use namada::core::types::string_encoding::StringEncoded;
use namada::ledger::pos::common::PublicKey;
use namada::ledger::pos::types::ValidatorMetaData;
use namada::proto::{
    verify_standalone_sig, Code, Commitment, Data, Section, SerializeWithBorsh,
    SignatureIndex, Tx,
};
use namada::types::address::nam;
use namada::types::dec::Dec;
use namada::types::key::{common, ed25519, RefTo, SigScheme};
use namada::types::time::DateTimeUtc;
use namada::types::token;
use namada::types::token::{DenominatedAmount, NATIVE_MAX_DECIMAL_PLACES};
use namada::types::transaction::{pos, Fee, TxType};
use namada_sdk::args::Tx as TxArgs;
use namada_sdk::signing::{sign_tx, SigningTxData};
use namada_sdk::tx::{TX_BECOME_VALIDATOR_WASM, TX_BOND_WASM};
use namada_sdk::wallet::alias::Alias;
use namada_sdk::wallet::pre_genesis::ValidatorWallet;
use namada_sdk::wallet::Wallet;
use serde::{Deserialize, Serialize};
use tokio::sync::RwLock;

use super::templates::{DenominatedBalances, Parameters, ValidityPredicates};
use crate::config::genesis::chain::DeriveEstablishedAddress;
use crate::config::genesis::templates::{
    TemplateValidation, Unvalidated, Validated,
};
use crate::config::genesis::{utils, GenesisAddress};
use crate::wallet::CliWalletUtils;

/// Dummy chain id used to sign [`Tx`] objects at pre-genesis.
const NAMADA_GENESIS_TX_CHAIN_ID: &str = "namada-genesis";

/// Helper trait to fetch tx data to sign.
pub trait TxToSign {
    /// Return tx data to sign.
    fn tx_to_sign(&self) -> Tx;

    /// Get public keys that may sign this transaction from a genesis address
    fn get_pks(
        &self,
        accounts: &[EstablishedAccountTx],
    ) -> (Vec<common::PublicKey>, u8);

    fn get_owner(&self) -> GenesisAddress;
}

/// Return a dummy set of tx arguments to sign with the
/// hardware wallet.
fn get_tx_args(use_device: bool) -> TxArgs {
    TxArgs {
        dry_run: false,
        dry_run_wrapper: false,
        dump_tx: false,
        output_folder: None,
        force: false,
        broadcast_only: false,
        ledger_address: (),
        initialized_account_alias: None,
        wallet_alias_force: false,
        fee_amount: None,
        wrapper_fee_payer: None,
        fee_token: nam(),
        fee_unshield: None,
        gas_limit: Default::default(),
        expiration: None,
        disposable_signing_key: false,
        chain_id: None,
        signing_keys: vec![],
        signatures: vec![],
        tx_reveal_code_path: Default::default(),
        verification_key: None,
        password: None,
        use_device,
    }
}

/// Timestamp used to sign pre-genesis [`Tx`] objects.
#[inline]
fn pre_genesis_tx_timestamp() -> DateTimeUtc {
    DateTimeUtc::from_unix_timestamp(
        // Mon Jan 01 2001 01:01:01 UTC+0000
        978310861,
    )
    .unwrap()
}

/// Return a ready to sign genesis [`Tx`].
fn get_tx_to_sign(tag: impl AsRef<str>, data: impl BorshSerialize) -> Tx {
    let mut tx = Tx::from_type(TxType::Raw);
    tx.header.chain_id = ChainId(NAMADA_GENESIS_TX_CHAIN_ID.to_string());
    tx.header.timestamp = pre_genesis_tx_timestamp();
    tx.set_code(Code {
        salt: [0; 8],
        code: Commitment::Hash(Default::default()),
        tag: Some(tag.as_ref().to_string()),
    });
    tx.set_data(Data {
        salt: [0; 8],
        data: data.serialize_to_vec(),
    });
    let pk = get_sentinel_pubkey();
    tx.add_wrapper(
        Fee {
            amount_per_gas_unit: Default::default(),
            token: Address::from(&pk),
        },
        pk,
        Default::default(),
        Default::default(),
        None,
    );
    tx
}

/// Get a dummy public key.
#[inline]
fn get_sentinel_pubkey() -> common::PublicKey {
    common::SecretKey::Ed25519(ed25519::SigScheme::from_bytes([0; 32])).ref_to()
}

pub struct GenesisValidatorData {
    pub address: EstablishedAddress,
    pub commission_rate: Dec,
    pub max_commission_rate_change: Dec,
    pub net_address: SocketAddr,
    pub self_bond_amount: token::DenominatedAmount,
    pub email: String,
    pub description: Option<String>,
    pub website: Option<String>,
    pub discord_handle: Option<String>,
}

/// Panics if given `txs.validator_accounts` is not empty, because validator
/// transactions must be signed with a validator wallet (see
/// `init-genesis-validator` command).
pub async fn sign_txs(
    txs: UnsignedTransactions,
    wallet: &mut Wallet<CliWalletUtils>,
    validator_wallet: Option<&ValidatorWallet>,
    use_device: bool,
) -> Transactions<Unvalidated> {
    let UnsignedTransactions {
        established_account,
        validator_account,
        bond,
    } = txs;

    // Sign bond txs
    let bond = if let Some(txs) = bond {
        let mut bonds = vec![];
        for tx in txs {
            bonds.push(
                sign_delegation_bond_tx(
                    tx.into(),
                    wallet,
                    &established_account,
                    use_device,
                )
                .await,
            );
        }
        Some(bonds)
    } else {
        None
    };

    // Sign validator account txs
    let validator_account = if let Some(txs) = validator_account {
        let validator_wallet = validator_wallet
            .expect("Validator wallet required to sign validator account txs");
        let tnk = validator_wallet.tendermint_node_key.ref_to();
        let mut filtered_txs = vec![];
        for tx in txs {
            if tx.tendermint_node_key.raw == tnk {
                filtered_txs.push(
                    sign_validator_account_tx(
                        Either::Left((tx, validator_wallet)),
                        wallet,
                        established_account.as_ref().expect(
                            "Established account txs required when signing \
                             validator account txs",
                        ),
                        use_device,
                    )
                    .await,
                );
            }
        }
        Some(filtered_txs)
    } else {
        None
    };

    Transactions {
        established_account,
        validator_account,
        bond,
    }
}

/// Parse [`UnsignedTransactions`] from bytes.
pub fn parse_unsigned(
    bytes: &[u8],
) -> Result<UnsignedTransactions, toml::de::Error> {
    toml::from_slice(bytes)
}

/// Create signed [`Transactions`] for an established account.
pub fn init_established_account(
    vp: String,
    public_keys: Vec<StringEncoded<common::PublicKey>>,
    threshold: u8,
) -> (Address, UnsignedTransactions) {
    let unsigned_tx = EstablishedAccountTx {
        vp,
        threshold,
        public_keys,
    };
    let address = unsigned_tx.derive_address();
    let txs = UnsignedTransactions {
        established_account: Some(vec![unsigned_tx]),
        ..Default::default()
    };
    (address, txs)
}

/// Create a [`BondTx`] for a genesis validator.
pub fn init_bond(
    source: GenesisAddress,
    validator: EstablishedAddress,
    bond_amount: token::DenominatedAmount,
) -> UnsignedTransactions {
    let unsigned_tx = BondTx {
        source,
        validator: Address::Established(validator),
        amount: bond_amount,
    };
    UnsignedTransactions {
        bond: Some(vec![unsigned_tx]),
        ..Default::default()
    }
}

/// Create [`UnsignedTransactions`] for a genesis validator.
pub fn init_validator(
    GenesisValidatorData {
        address,
        commission_rate,
        max_commission_rate_change,
        net_address,
        self_bond_amount,
        email,
        description,
        website,
        discord_handle,
    }: GenesisValidatorData,
    validator_wallet: &ValidatorWallet,
) -> (Address, UnsignedTransactions) {
    let unsigned_validator_account_tx = UnsignedValidatorAccountTx {
        address: StringEncoded::new(address),
        consensus_key: StringEncoded::new(
            validator_wallet.consensus_key.ref_to(),
        ),
        protocol_key: StringEncoded::new(
            validator_wallet
                .store
                .validator_keys
                .protocol_keypair
                .ref_to(),
        ),
        tendermint_node_key: StringEncoded::new(
            validator_wallet.tendermint_node_key.ref_to(),
        ),

        eth_hot_key: StringEncoded::new(validator_wallet.eth_hot_key.ref_to()),
        eth_cold_key: StringEncoded::new(
            validator_wallet.eth_cold_key.ref_to(),
        ),
        // No custom validator VPs yet
        vp: utils::VP_USER.to_string(),
        commission_rate,
        max_commission_rate_change,
        net_address,
        metadata: ValidatorMetaData {
            email,
            description,
            website,
            discord_handle,
        },
    };
    let unsigned_validator_addr =
        unsigned_validator_account_tx.address.raw.clone();
    let validator_account = Some(vec![unsigned_validator_account_tx]);

    let bond = if self_bond_amount.amount.is_zero() {
        None
    } else {
        let unsigned_bond_tx = BondTx {
            source: GenesisAddress::EstablishedAddress(
                unsigned_validator_addr.clone(),
            ),
            validator: Address::Established(unsigned_validator_addr.clone()),
            amount: self_bond_amount,
        };
        Some(vec![unsigned_bond_tx])
    };

    let address = Address::Established(unsigned_validator_addr);
    let txs = UnsignedTransactions {
        validator_account,
        bond,
        ..Default::default()
    };

    (address, txs)
}

pub async fn sign_validator_account_tx(
    to_sign: Either<
        (UnsignedValidatorAccountTx, &ValidatorWallet),
        SignedValidatorAccountTx,
    >,
    wallet: &mut Wallet<CliWalletUtils>,
    established_accounts: &[EstablishedAccountTx],
    use_device: bool,
) -> SignedValidatorAccountTx {
    let mut to_sign = match to_sign {
        Either::Right(signed_tx) => signed_tx,
        Either::Left((unsigned_tx, validator_wallet)) => {
            fn sign_key<T: BorshSerialize>(
                tx_data: &T,
                keypair: &common::SecretKey,
            ) -> StringEncoded<common::Signature> {
                StringEncoded::new(namada::proto::standalone_signature::<
                    T,
                    SerializeWithBorsh,
                >(keypair, tx_data))
            }
            // Sign the tx with every validator key to authorize their usage
            let consensus_key_sig =
                sign_key(&unsigned_tx, &validator_wallet.consensus_key);
            let protocol_key_sig = sign_key(
                &unsigned_tx,
                &validator_wallet.store.validator_keys.protocol_keypair,
            );
            let eth_hot_key_sig =
                sign_key(&unsigned_tx, &validator_wallet.eth_hot_key);
            let eth_cold_key_sig =
                sign_key(&unsigned_tx, &validator_wallet.eth_cold_key);
            let tendermint_node_key_sig =
                sign_key(&unsigned_tx, &validator_wallet.tendermint_node_key);

            let ValidatorAccountTx {
                address,
                consensus_key,
                protocol_key,
                tendermint_node_key,
                vp,
                commission_rate,
                max_commission_rate_change,
                net_address,
                eth_hot_key,
                eth_cold_key,
                metadata,
            } = unsigned_tx;

            let consensus_key = SignedPk {
                pk: consensus_key,
                authorization: consensus_key_sig,
            };
            let protocol_key = SignedPk {
                pk: protocol_key,
                authorization: protocol_key_sig,
            };
            let tendermint_node_key = SignedPk {
                pk: tendermint_node_key,
                authorization: tendermint_node_key_sig,
            };

            let eth_hot_key = SignedPk {
                pk: eth_hot_key,
                authorization: eth_hot_key_sig,
            };

            let eth_cold_key = SignedPk {
                pk: eth_cold_key,
                authorization: eth_cold_key_sig,
            };

<<<<<<< HEAD
pub fn sign_delegation_bond_tx(
    unsigned_tx: BondTx<Unvalidated>,
    wallet: &mut Wallet<CliWalletUtils>,
    established_accounts: &Option<Vec<EstablishedAccountTx<SignedPk>>>,
) -> SignedBondTx {
    let alias = &unsigned_tx.source;
    // Try to look-up the source from wallet first - if it's an alias of an
    // implicit account that should give us the right key
    let found_key = match alias {
        AliasOrPk::Alias(alias) => {
            wallet.find_secret_key(&alias.normalize(), None)
        }
        AliasOrPk::PublicKey(pk) => wallet.find_key_by_pk(pk, None),
    };
    let source_key = match found_key {
        Ok(key) => key,
        Err(FindKeyError::KeyNotFound(_)) => {
            // If it's not in the wallet, it must be an established account
            // so we need to look-up its public key first
            let pk = established_accounts
                .as_ref()
                .unwrap_or_else(|| {
                    panic!(
                        "Signing a bond failed. Cannot find \"{alias}\" in \
                         the wallet and there are no established accounts."
                    );
                })
                .iter()
                .find_map(|account| match alias {
                    AliasOrPk::Alias(alias) => {
                        // delegation from established account
                        if &account.alias == alias {
                            Some(
                                &account
                                    .public_key
                                    .as_ref()
                                    .unwrap_or_else(|| {
                                        panic!(
                                            "Signing a bond failed. The \
                                             established account \"{alias}\" \
                                             has no public key. Add a public \
                                             to be able to sign bonds."
                                        );
                                    })
                                    .pk
                                    .raw,
                            )
                        } else {
                            None
                        }
                    }
                    AliasOrPk::PublicKey(pk) => {
                        // delegation from an implicit account
                        Some(&pk.raw)
                    }
                })
                .unwrap_or_else(|| {
                    panic!(
                        "Signing a bond failed. Cannot find \"{alias}\" in \
                         the wallet or in the established accounts."
                    );
                });
            wallet.find_key_by_pk(pk, None).unwrap_or_else(|err| {
                panic!(
                    "Signing a bond failed. Cannot find key for established \
                     account \"{alias}\" in the wallet. Failed with {err}."
                );
=======
            Signed::new(ValidatorAccountTx {
                address,
                consensus_key,
                protocol_key,
                tendermint_node_key,
                vp,
                commission_rate,
                max_commission_rate_change,
                net_address,
                eth_hot_key,
                eth_cold_key,
                metadata,
>>>>>>> 62730cbe
            })
        }
    };

    to_sign.sign(established_accounts, wallet, use_device).await;
    to_sign
}

pub async fn sign_delegation_bond_tx(
    mut to_sign: SignedBondTx<Unvalidated>,
    wallet: &mut Wallet<CliWalletUtils>,
    established_accounts: &Option<Vec<EstablishedAccountTx>>,
    use_device: bool,
) -> SignedBondTx<Unvalidated> {
    let default = vec![];
    let established_accounts =
        established_accounts.as_ref().unwrap_or(&default);
    to_sign.sign(established_accounts, wallet, use_device).await;
    to_sign
}

#[derive(
    Clone,
    Debug,
    Deserialize,
    Serialize,
    BorshDeserialize,
    BorshSerialize,
    PartialEq,
    Eq,
)]
pub struct Transactions<T: TemplateValidation> {
    pub established_account: Option<Vec<EstablishedAccountTx>>,
    pub validator_account: Option<Vec<SignedValidatorAccountTx>>,
    pub bond: Option<Vec<T::BondTx>>,
}

impl<T: TemplateValidation> Transactions<T> {
    /// Take the union of two sets of transactions
    pub fn merge(&mut self, mut other: Self) {
        self.established_account = self
            .established_account
            .take()
            .map(|mut txs| {
                if let Some(new_txs) = other.established_account.as_mut() {
                    txs.append(new_txs);
                }
                txs
            })
            .or(other.established_account)
            .map(|txs| txs.into_iter().sorted().dedup().collect());
        self.validator_account = self
            .validator_account
            .take()
            .map(|mut txs| {
                if let Some(new_txs) = other.validator_account.as_mut() {
                    txs.append(new_txs);
                }
                txs
            })
            .or(other.validator_account)
            .map(|txs| txs.into_iter().sorted().dedup().collect());
        self.bond = self
            .bond
            .take()
            .map(|mut txs| {
                if let Some(new_txs) = other.bond.as_mut() {
                    txs.append(new_txs);
                }
                txs
            })
            .or(other.bond)
            .map(|txs| txs.into_iter().sorted().dedup().collect());
    }
}

impl<T: TemplateValidation> Default for Transactions<T> {
    fn default() -> Self {
        Self {
            established_account: None,
            validator_account: None,
            bond: None,
        }
    }
}

impl Transactions<Validated> {
    /// Check that there is at least one validator.
    pub fn has_at_least_one_validator(&self) -> bool {
        self.validator_account
            .as_ref()
            .map(|txs| !txs.is_empty())
            .unwrap_or_default()
    }

    /// Check if there is at least one validator with positive Tendermint voting
    /// power. The voting power is converted from `token::Amount` of the
    /// validator's stake using the `tm_votes_per_token` PoS parameter.
    pub fn has_validator_with_positive_voting_power(
        &self,
        votes_per_token: Dec,
    ) -> bool {
        self.bond
            .as_ref()
            .map(|txs| {
                let mut stakes: BTreeMap<&Address, token::Amount> =
                    BTreeMap::new();
                for tx in txs {
                    let entry = stakes.entry(&tx.validator).or_default();
                    *entry += tx.amount.amount;
                }

                stakes.into_values().any(|stake| {
                    let tendermint_voting_power =
                        namada::ledger::pos::into_tm_voting_power(
                            votes_per_token,
                            stake,
                        );
                    if tendermint_voting_power > 0 {
                        return true;
                    }
                    false
                })
            })
            .unwrap_or_default()
    }
}

#[derive(Clone, Debug, Default, Deserialize, Serialize, PartialEq, Eq)]
pub struct UnsignedTransactions {
    pub established_account: Option<Vec<EstablishedAccountTx>>,
    pub validator_account: Option<Vec<UnsignedValidatorAccountTx>>,
    pub bond: Option<Vec<BondTx<Unvalidated>>>,
}

pub type UnsignedValidatorAccountTx =
    ValidatorAccountTx<StringEncoded<common::PublicKey>>;

pub type SignedValidatorAccountTx = Signed<ValidatorAccountTx<SignedPk>>;

pub type SignedBondTx<T> = Signed<BondTx<T>>;

#[derive(
    Clone,
    Debug,
    Deserialize,
    Serialize,
    BorshSerialize,
    BorshDeserialize,
    PartialEq,
    Eq,
    PartialOrd,
    Ord,
)]
pub struct ValidatorAccountTx<PK: Ord> {
    /// The address of the validator.
    pub address: StringEncoded<EstablishedAddress>,
    // TODO: remove the vp field
    pub vp: String,
    /// Commission rate charged on rewards for delegators (bounded inside
    /// 0-1)
    pub commission_rate: Dec,
    /// Maximum change in commission rate permitted per epoch
    pub max_commission_rate_change: Dec,
    /// P2P IP:port
    pub net_address: SocketAddr,
    /// PKs have to come last in TOML to avoid `ValueAfterTable` error
    pub consensus_key: PK,
    pub protocol_key: PK,
    pub tendermint_node_key: PK,
    pub eth_hot_key: PK,
    pub eth_cold_key: PK,
    /// Validator metadata
    pub metadata: ValidatorMetaData,
}

impl TxToSign for ValidatorAccountTx<SignedPk> {
    fn tx_to_sign(&self) -> Tx {
        get_tx_to_sign(
            TX_BECOME_VALIDATOR_WASM,
            pos::BecomeValidator {
                address: Address::Established(self.address.raw.clone()),
                consensus_key: self.consensus_key.pk.raw.clone(),
                eth_hot_key: match &self.eth_hot_key.pk.raw {
                    common::PublicKey::Secp256k1(key) => key.clone(),
                    _ => unreachable!(),
                },
                eth_cold_key: match &self.eth_cold_key.pk.raw {
                    common::PublicKey::Secp256k1(key) => key.clone(),
                    _ => unreachable!(),
                },
                protocol_key: self.protocol_key.pk.raw.clone(),
                commission_rate: self.commission_rate,
                max_commission_rate_change: self.max_commission_rate_change,
                email: self.metadata.email.clone(),
                description: self.metadata.description.clone(),
                website: self.metadata.website.clone(),
                discord_handle: self.metadata.discord_handle.clone(),
            },
        )
    }

    fn get_pks(
        &self,
        established_accounts: &[EstablishedAccountTx],
    ) -> (Vec<PublicKey>, u8) {
        established_accounts
            .iter()
            .find_map(|account| {
                if account.derive_established_address() == self.address.raw {
                    Some((
                        account
                            .public_keys
                            .iter()
                            .map(|pk| pk.raw.clone())
                            .collect::<Vec<_>>(),
                        account.threshold,
                    ))
                } else {
                    None
                }
            })
            .unwrap_or_else(|| {
                panic!(
                    "Cannot sign a pre-genesis tx because the established \
                     address {} could not be found",
                    self.address
                )
            })
    }

    fn get_owner(&self) -> GenesisAddress {
        GenesisAddress::EstablishedAddress(self.address.raw.clone())
    }
}

#[derive(
    Clone,
    Debug,
    Deserialize,
    Serialize,
    BorshSerialize,
    BorshDeserialize,
    PartialEq,
    Eq,
    PartialOrd,
    Ord,
)]
pub struct EstablishedAccountTx {
    pub vp: String,
    #[serde(default = "default_threshold")]
    pub threshold: u8,
    /// PKs have to come last in TOML to avoid `ValueAfterTable` error
    pub public_keys: Vec<StringEncoded<common::PublicKey>>,
}

const fn default_threshold() -> u8 {
    1
}

impl DeriveEstablishedAddress for EstablishedAccountTx {
    const SALT: &'static str = "established-account-tx";
}

#[derive(
    Clone,
    Debug,
    Deserialize,
    Serialize,
    BorshSerialize,
    BorshDeserialize,
    PartialEq,
    Eq,
    PartialOrd,
    Ord,
)]
pub struct Signed<T> {
    #[serde(flatten)]
    pub data: T,
    pub signatures: BTreeMap<
        StringEncoded<common::PublicKey>,
        StringEncoded<common::Signature>,
    >,
}

impl<T> Signed<T> {
    /// Instantiate data to be signed.
    pub const fn new(data: T) -> Self {
        Self {
            data,
            signatures: BTreeMap::new(),
        }
    }

    /// Return the inner wrapped `T`.
    pub fn into_inner(self) -> T {
        let Signed { data, .. } = self;
        data
    }

    /// Sign the underlying data and add to the list of signatures.
    pub async fn sign(
        &mut self,
        established_accounts: &[EstablishedAccountTx],
        wallet: &mut Wallet<CliWalletUtils>,
        use_device: bool,
    ) where
        T: BorshSerialize + TxToSign,
    {
        let (pks, threshold) = self.data.get_pks(established_accounts);
        let owner = self.data.get_owner().address();
        let signing_data = SigningTxData {
            owner: Some(owner),
            account_public_keys_map: Some(pks.iter().cloned().collect()),
            public_keys: pks.clone(),
            threshold,
            fee_payer: get_sentinel_pubkey(),
        };

        let mut tx = self.data.tx_to_sign();
        let wallet_lock = RwLock::new(wallet);

        if use_device {
            let hidapi = HidApi::new().expect("Failed to create Hidapi");
            let transport = TransportNativeHID::new(&hidapi)
                .expect("Failed to create hardware wallet connection");
            let app = NamadaApp::new(transport);

            sign_tx(
                &wallet_lock,
                &get_tx_args(use_device),
                &mut tx,
                signing_data,
                utils::with_hardware_wallet,
                (&wallet_lock, &app),
            )
            .await
            .expect("Failed to sign pre-genesis transaction.");
        } else {
            async fn software_wallet_sign(
                tx: Tx,
                pubkey: common::PublicKey,
                _parts: HashSet<namada_sdk::signing::Signable>,
                _user: (),
            ) -> Result<Tx, namada_sdk::error::Error> {
                if pubkey == get_sentinel_pubkey() {
                    Ok(tx)
                } else {
                    Err(namada_sdk::error::Error::Other(format!(
                        "unable to sign transaction with {pubkey}",
                    )))
                }
            }

            sign_tx(
                &wallet_lock,
                &get_tx_args(use_device),
                &mut tx,
                signing_data,
                software_wallet_sign,
                (),
            )
            .await
            .expect("Failed to sign pre-genesis transaction.");
        }

        let raw_header_hash = tx.raw_header_hash();
        let sigs = tx
            .sections
            .into_iter()
            .find_map(|sec| {
                if let Section::Signature(signatures) = sec {
                    if [raw_header_hash] == signatures.targets.as_slice() {
                        Some(signatures)
                    } else {
                        None
                    }
                } else {
                    None
                }
            })
            .unwrap_or_else(|| {
                panic!(
                    "No signature could be produced for a transaction of type \
                     {}. The most likely cause is a missing secret key, \
                     public key hash or alias in your pre-genesis wallet.",
                    std::any::type_name::<T>()
                );
            });
        for (ix, sig) in sigs.signatures.into_iter() {
            self.signatures.insert(
                StringEncoded::new(pks[ix as usize].clone()),
                StringEncoded::new(sig),
            );
        }
    }

    /// Verify the signatures of the inner data.
    pub fn verify_sig(&self, threshold: u8) -> Result<(), String>
    where
        T: BorshSerialize + TxToSign,
    {
        let Self { data, signatures } = self;
        let (public_keys, signatures): (Vec<_>, Vec<_>) = signatures
            .iter()
            .map(|(pk, sig)| {
                (
                    pk.raw.clone(),
                    SignatureIndex {
                        index: None,
                        signature: sig.raw.clone(),
                        pubkey: pk.raw.clone(),
                    },
                )
            })
            .unzip();
        let signed_tx = {
            let mut tx = data.tx_to_sign();
            tx.add_signatures(signatures);
            tx
        };
        signed_tx
            .verify_signatures(
                &[signed_tx.raw_header_hash()],
                AccountPublicKeysMap::from_iter(public_keys.into_iter()),
                &None,
                threshold,
                None,
                || Ok(()),
            )
            .map_err(|err| err.to_string())?;
        Ok(())
    }
}

#[derive(
    Clone,
    Debug,
    Deserialize,
    Serialize,
    BorshSerialize,
    BorshDeserialize,
    PartialEq,
    Eq,
    PartialOrd,
    Ord,
)]
pub struct BondTx<T: TemplateValidation> {
    pub source: GenesisAddress,
    pub validator: Address,
    pub amount: T::Amount,
}

impl<T> TxToSign for BondTx<T>
where
    T: TemplateValidation + BorshSerialize,
{
    fn tx_to_sign(&self) -> Tx {
        get_tx_to_sign(
            TX_BOND_WASM,
            pos::Bond {
                validator: self.validator.clone(),
                amount: denominate_amount::<T>(self.amount.clone())
                    .unwrap()
                    .amount,
                source: Some(self.source.address()),
            },
        )
    }

    fn get_pks(
        &self,
        established_accounts: &[EstablishedAccountTx],
    ) -> (Vec<PublicKey>, u8) {
        match &self.source {
            GenesisAddress::PublicKey(pk) => (vec![pk.raw.clone()], 1),
            GenesisAddress::EstablishedAddress(owner) => established_accounts
                .iter()
                .find_map(|account| {
                    if &account.derive_established_address() == owner {
                        Some((
                            account
                                .public_keys
                                .iter()
                                .map(|pk| pk.raw.clone())
                                .collect::<Vec<_>>(),
                            account.threshold,
                        ))
                    } else {
                        None
                    }
                })
                .unwrap_or_else(|| {
                    panic!(
                        "Cannot sign a pre-genesis tx because the established \
                         address {} could not be found",
                        owner
                    )
                }),
        }
    }

    fn get_owner(&self) -> GenesisAddress {
        self.source.clone()
    }
}

impl BondTx<Unvalidated> {
    /// Add the correct denomination to the contained amount
    pub fn denominate(self) -> eyre::Result<BondTx<Validated>> {
        let amount = denominate_amount::<Unvalidated>(self.amount)?;
        Ok(BondTx {
            source: self.source,
            validator: self.validator,
            amount,
        })
    }
}

/// Return the correctly denominated amount of bonded tokens
fn denominate_amount<T>(
    amount: T::Amount,
) -> eyre::Result<token::DenominatedAmount>
where
    T: TemplateValidation,
{
    let amount = amount
        .into()
        .increase_precision(NATIVE_MAX_DECIMAL_PLACES.into())
        .map_err(|e| {
            eprintln!(
                "A bond amount in the transactions.toml file was incorrectly \
                 formatted:\n{}",
                e
            );
            e
        })?;
    Ok(amount)
}

impl<T: TemplateValidation> From<BondTx<T>> for SignedBondTx<T> {
    #[inline]
    fn from(bond: BondTx<T>) -> Self {
        Signed::new(bond)
    }
}

#[derive(
    Clone,
    Debug,
    Deserialize,
    Serialize,
    BorshSerialize,
    BorshDeserialize,
    PartialEq,
    Eq,
    PartialOrd,
    Ord,
)]
pub struct SignedPk {
    pub pk: StringEncoded<common::PublicKey>,
    pub authorization: StringEncoded<common::Signature>,
}

pub fn validate(
    transactions: Transactions<Unvalidated>,
    vps: Option<&ValidityPredicates>,
    balances: Option<&DenominatedBalances>,
    parameters: Option<&Parameters<Validated>>,
) -> Option<Transactions<Validated>> {
    let mut is_valid = true;

    let mut all_used_addresses: BTreeSet<Address> = BTreeSet::default();
    let mut established_accounts: BTreeMap<
        Address,
        (Vec<common::PublicKey>, u8),
    > = BTreeMap::default();
    let mut validator_accounts = BTreeSet::new();

    let Transactions {
        ref established_account,
        ref validator_account,
        bond,
    } = transactions;

    if let Some(txs) = established_account {
        for tx in txs {
            if !validate_established_account(
                tx,
                vps,
                &mut all_used_addresses,
                &mut established_accounts,
            ) {
                is_valid = false;
            }
        }
    }

    if let Some(txs) = validator_account {
        for tx in txs {
            if !validate_validator_account(
                tx,
                vps,
                &all_used_addresses,
                &established_accounts,
                &mut validator_accounts,
            ) {
                is_valid = false;
            }
        }
    }

    // Make a mutable copy of the balances for tracking changes applied from txs
    let mut token_balances: BTreeMap<Alias, TokenBalancesForValidation> =
        balances
            .map(|balances| {
                balances
                    .token
                    .iter()
                    .map(|(token, token_balances)| {
                        (
                            token.clone(),
                            TokenBalancesForValidation {
                                amounts: token_balances.0.clone(),
                            },
                        )
                    })
                    .collect()
            })
            .unwrap_or_default();

    let validated_bonds = if let Some(txs) = bond {
        if !txs.is_empty() {
            match parameters {
                Some(parameters) => {
                    let bond_number = txs.len();
                    let validated_bonds: Vec<_> = txs
                        .into_iter()
                        .filter_map(|tx| {
                            validate_bond(
                                tx,
                                &mut token_balances,
                                &established_accounts,
                                &validator_accounts,
                                parameters,
                            )
                        })
                        .collect();
                    if validated_bonds.len() != bond_number {
                        is_valid = false;
                        None
                    } else {
                        Some(validated_bonds)
                    }
                }
                None => {
                    eprintln!(
                        "Unable to validate bonds without a valid parameters \
                         file."
                    );
                    is_valid = false;
                    None
                }
            }
        } else {
            None
        }
    } else {
        None
    };

    is_valid.then_some(Transactions {
        established_account: transactions.established_account,
        validator_account: transactions.validator_account.map(
            |validator_accounts| {
                validator_accounts
                    .into_iter()
                    .map(|acct| SignedValidatorAccountTx {
                        signatures: acct.signatures,
                        data: ValidatorAccountTx {
                            address: acct.data.address,
                            vp: acct.data.vp,
                            commission_rate: acct.data.commission_rate,
                            max_commission_rate_change: acct
                                .data
                                .max_commission_rate_change,
                            net_address: acct.data.net_address,
                            consensus_key: acct.data.consensus_key,
                            protocol_key: acct.data.protocol_key,
                            tendermint_node_key: acct.data.tendermint_node_key,
                            eth_hot_key: acct.data.eth_hot_key,
                            eth_cold_key: acct.data.eth_cold_key,
                            metadata: acct.data.metadata,
                        },
                    })
                    .collect()
            },
        ),
        bond: validated_bonds,
    })
}

fn validate_bond(
    tx: SignedBondTx<Unvalidated>,
    balances: &mut BTreeMap<Alias, TokenBalancesForValidation>,
    established_accounts: &BTreeMap<Address, (Vec<common::PublicKey>, u8)>,
    validator_accounts: &BTreeSet<Address>,
    parameters: &Parameters<Validated>,
) -> Option<BondTx<Validated>> {
    // Check signature
    let mut is_valid = {
        let source = &tx.data.source;
        let maybe_threshold = match source {
            GenesisAddress::EstablishedAddress(address) => {
                // Try to find the source's PK in either established_accounts or
                // validator_accounts
                let established_addr = Address::Established(address.clone());
                established_accounts.get(&established_addr).map(|(_, t)| *t)
            }
            GenesisAddress::PublicKey(_) => Some(1),
        };
        if let Some(threshold) = maybe_threshold {
            if let Err(err) = tx.verify_sig(threshold) {
                eprintln!("Invalid bond tx signature: {err}");
                false
            } else {
                true
            }
        } else {
            eprintln!(
                "Invalid bond tx. Couldn't verify bond's signature, because \
                 the source accounts \"{source}\" public key cannot be found."
            );
            false
        }
    };

    // Make sure the native token amount is denominated correctly
    let validated_bond = tx.data.denominate().ok()?;
    let BondTx {
        source,
        validator,
        amount,
        ..
    } = &validated_bond;

    // Check that the validator exists
    if !validator_accounts.contains(validator) {
        eprintln!(
            "Invalid bond tx. The target validator \"{validator}\" account \
             not found."
        );
        is_valid = false;
    }

    // Check and update token balance of the source
    let native_token = &parameters.parameters.native_token;
    match balances.get_mut(native_token) {
        Some(balances) => {
            let balance = balances.amounts.get_mut(source);
            match balance {
                Some(balance) => {
                    if *balance < *amount {
                        eprintln!(
                            "Invalid bond tx. Source {source} doesn't have \
                             enough balance of token \"{native_token}\" to \
                             transfer {}. Got {}.",
                            amount, balance,
                        );
                        is_valid = false;
                    } else {
                        // Deduct the amount from source
                        if amount == balance {
                            balances.amounts.remove(source);
                        } else {
                            balance.amount -= amount.amount;
                        }
                    }
                }
                None => {
                    eprintln!(
                        "Invalid transfer tx. Source {source} has no balance \
                         of token \"{native_token}\"."
                    );
                    is_valid = false;
                }
            }
        }
        None => {
            eprintln!(
                "Invalid bond tx. Token \"{native_token}\" not found in \
                 balances."
            );
            is_valid = false;
        }
    }

    is_valid.then_some(validated_bond)
}

#[derive(Clone, Debug)]
pub struct TokenBalancesForValidation {
    /// Accumulator for tokens transferred to accounts
    pub amounts: BTreeMap<GenesisAddress, DenominatedAmount>,
}

pub fn validate_established_account(
    tx: &EstablishedAccountTx,
    vps: Option<&ValidityPredicates>,
    all_used_addresses: &mut BTreeSet<Address>,
    established_accounts: &mut BTreeMap<Address, (Vec<common::PublicKey>, u8)>,
) -> bool {
    let mut is_valid = true;

    let established_address = tx.derive_address();
    if tx.threshold == 0 {
        eprintln!("An established account may not have zero thresold");
        is_valid = false;
    }
    if tx.threshold as usize > tx.public_keys.len() {
        eprintln!(
            "An established account may not have a threshold ({}) greater \
             than the number of public keys associated with it ({})",
            tx.threshold,
            tx.public_keys.len()
        );
        is_valid = false;
    }
    if tx.public_keys.len() > u8::MAX as usize {
        eprintln!(
            "The number of configured public keys is way too fucking big"
        );
        is_valid = false;
    }
    {
        // check for duped pubkeys
        let mut used_keys = HashSet::new();
        for key in tx.public_keys.iter() {
            if !used_keys.insert(key) {
                eprintln!(
                    "The same public key has been used twice in an \
                     established account tx: {key}"
                );
                is_valid = false;
            }
        }
    }
    established_accounts.insert(
        established_address.clone(),
        (
            tx.public_keys.iter().map(|k| k.raw.clone()).collect(),
            tx.threshold,
        ),
    );

    // Check that the established address is unique
    if all_used_addresses.contains(&established_address) {
        eprintln!(
            "A duplicate address \"{}\" found in a `established_account` tx.",
            established_address
        );
        is_valid = false;
    } else {
        all_used_addresses.insert(established_address);
    }

    // Check the VP exists
    if !vps
        .map(|vps| vps.wasm.contains_key(&tx.vp))
        .unwrap_or_default()
    {
        eprintln!(
            "An `established_account` tx `vp` \"{}\" not found in Validity \
             predicates file.",
            tx.vp
        );
        is_valid = false;
    }

    // If PK is used, check the authorization
    if tx.public_keys.is_empty() {
        eprintln!("An `established_account` tx was found with no public keys.");
        is_valid = false;
    }
    is_valid
}

pub fn validate_validator_account(
    signed_tx: &SignedValidatorAccountTx,
    vps: Option<&ValidityPredicates>,
    all_used_addresses: &BTreeSet<Address>,
    established_accounts: &BTreeMap<Address, (Vec<common::PublicKey>, u8)>,
    validator_accounts: &mut BTreeSet<Address>,
) -> bool {
    let tx = &signed_tx.data;

    // Check eth keys are secp256k1 keys
    if !matches!(
        &signed_tx.data.eth_cold_key.pk.raw,
        common::PublicKey::Secp256k1(_)
    ) {
        panic!(
            "The validator with address {} has a non Secp256k1 Ethereum cold \
             key",
            signed_tx.data.address
        );
    }
    if !matches!(
        &signed_tx.data.eth_hot_key.pk.raw,
        common::PublicKey::Secp256k1(_)
    ) {
        panic!(
            "The validator with address {} has a non Secp256k1 Ethereum hot \
             key",
            signed_tx.data.address
        );
    }

    // Check signature
    let mut is_valid = {
        let maybe_threshold = {
            let established_addr = Address::Established(tx.address.raw.clone());
            established_accounts.get(&established_addr).map(|(pks, t)| {
                let all_ed25519_keys = pks
                    .iter()
                    .all(|key| matches!(key, common::PublicKey::Ed25519(_)));
                if !all_ed25519_keys {
                    panic!(
                        "Not all account keys of the validator with address \
                         {established_addr} are Ed25519 keys"
                    );
                }
                *t
            })
        };
        if let Some(threshold) = maybe_threshold {
            if let Err(err) = signed_tx.verify_sig(threshold) {
                eprintln!("Invalid validator account signature: {err}");
                false
            } else {
                true
            }
        } else {
            let source = &tx.address.raw;
            eprintln!(
                "Invalid validator account tx. Couldn't verify the underlying \
                 established account signatures, because the source account's \
                 \"{source}\" public keys cannot be found."
            );
            false
        }
    };

    let established_address = {
        let established_address = Address::Established(tx.address.raw.clone());
        if !all_used_addresses.contains(&established_address) {
            eprintln!(
                "Unable to find established account with address \"{}\" in a \
                 `validator_account` tx, to initialize a new validator with.",
                established_address
            );
            is_valid = false;
        }
        if validator_accounts.contains(&established_address) {
            eprintln!(
                "A duplicate validator \"{}\" found in a `validator_account` \
                 tx.",
                established_address
            );
            is_valid = false;
        } else {
            validator_accounts.insert(established_address.clone());
        }
        established_address
    };

    // Check the VP exists
    if !vps
        .map(|vps| vps.wasm.contains_key(&tx.vp))
        .unwrap_or_default()
    {
        eprintln!(
            "A `validator_account` tx `vp` \"{}\" not found in Validity \
             predicates file.",
            tx.vp
        );
        is_valid = false;
    }

    // Check keys authorizations
    let unsigned = UnsignedValidatorAccountTx::from(tx);
    if !validate_signature(
        &unsigned,
        &tx.consensus_key.pk.raw,
        &tx.consensus_key.authorization.raw,
    ) {
        eprintln!(
            "Invalid `consensus_key` authorization for `validator_account` tx \
             with address \"{}\".",
            established_address
        );
        is_valid = false;
    }
    if !validate_signature(
        &unsigned,
        &tx.protocol_key.pk.raw,
        &tx.protocol_key.authorization.raw,
    ) {
        eprintln!(
            "Invalid `protocol_key` authorization for `validator_account` tx \
             with address \"{}\".",
            established_address
        );
        is_valid = false;
    }
    if !validate_signature(
        &unsigned,
        &tx.tendermint_node_key.pk.raw,
        &tx.tendermint_node_key.authorization.raw,
    ) {
        eprintln!(
            "Invalid `tendermint_node_key` authorization for \
             `validator_account` tx with address \"{}\".",
            established_address
        );
        is_valid = false;
    }

    if !validate_signature(
        &unsigned,
        &tx.eth_hot_key.pk.raw,
        &tx.eth_hot_key.authorization.raw,
    ) {
        eprintln!(
            "Invalid `eth_hot_key` authorization for `validator_account` tx \
             with address \"{}\".",
            established_address
        );
        is_valid = false;
    }

    if !validate_signature(
        &unsigned,
        &tx.eth_cold_key.pk.raw,
        &tx.eth_cold_key.authorization.raw,
    ) {
        eprintln!(
            "Invalid `eth_cold_key` authorization for `validator_account` tx \
             with address \"{}\".",
            established_address
        );
        is_valid = false;
    }

    is_valid
}

fn validate_signature<T: BorshSerialize + Debug>(
    tx_data: &T,
    pk: &common::PublicKey,
    sig: &common::Signature,
) -> bool {
    match verify_standalone_sig::<T, SerializeWithBorsh>(tx_data, pk, sig) {
        Ok(()) => true,
        Err(err) => {
            eprintln!(
                "Invalid tx signature in tx {tx_data:?}, failed with: {err}."
            );
            false
        }
    }
}

impl From<&ValidatorAccountTx<SignedPk>> for UnsignedValidatorAccountTx {
    fn from(tx: &ValidatorAccountTx<SignedPk>) -> Self {
        let ValidatorAccountTx {
            address,
            vp,
            commission_rate,
            max_commission_rate_change,
            metadata,
            net_address,
            consensus_key,
            protocol_key,
            tendermint_node_key,
            eth_hot_key,
            eth_cold_key,
            ..
        } = tx;

        Self {
            address: address.clone(),
            vp: vp.clone(),
            commission_rate: *commission_rate,
            max_commission_rate_change: *max_commission_rate_change,
            metadata: metadata.clone(),
            net_address: *net_address,
            consensus_key: consensus_key.pk.clone(),
            protocol_key: protocol_key.pk.clone(),
            tendermint_node_key: tendermint_node_key.pk.clone(),
            eth_hot_key: eth_hot_key.pk.clone(),
            eth_cold_key: eth_cold_key.pk.clone(),
        }
    }
}<|MERGE_RESOLUTION|>--- conflicted
+++ resolved
@@ -85,7 +85,6 @@
         signing_keys: vec![],
         signatures: vec![],
         tx_reveal_code_path: Default::default(),
-        verification_key: None,
         password: None,
         use_device,
     }
@@ -152,7 +151,7 @@
 /// `init-genesis-validator` command).
 pub async fn sign_txs(
     txs: UnsignedTransactions,
-    wallet: &mut Wallet<CliWalletUtils>,
+    wallet: &RwLock<Wallet<CliWalletUtils>>,
     validator_wallet: Option<&ValidatorWallet>,
     use_device: bool,
 ) -> Transactions<Unvalidated> {
@@ -337,7 +336,7 @@
         (UnsignedValidatorAccountTx, &ValidatorWallet),
         SignedValidatorAccountTx,
     >,
-    wallet: &mut Wallet<CliWalletUtils>,
+    wallet: &RwLock<Wallet<CliWalletUtils>>,
     established_accounts: &[EstablishedAccountTx],
     use_device: bool,
 ) -> SignedValidatorAccountTx {
@@ -404,75 +403,6 @@
                 authorization: eth_cold_key_sig,
             };
 
-<<<<<<< HEAD
-pub fn sign_delegation_bond_tx(
-    unsigned_tx: BondTx<Unvalidated>,
-    wallet: &mut Wallet<CliWalletUtils>,
-    established_accounts: &Option<Vec<EstablishedAccountTx<SignedPk>>>,
-) -> SignedBondTx {
-    let alias = &unsigned_tx.source;
-    // Try to look-up the source from wallet first - if it's an alias of an
-    // implicit account that should give us the right key
-    let found_key = match alias {
-        AliasOrPk::Alias(alias) => {
-            wallet.find_secret_key(&alias.normalize(), None)
-        }
-        AliasOrPk::PublicKey(pk) => wallet.find_key_by_pk(pk, None),
-    };
-    let source_key = match found_key {
-        Ok(key) => key,
-        Err(FindKeyError::KeyNotFound(_)) => {
-            // If it's not in the wallet, it must be an established account
-            // so we need to look-up its public key first
-            let pk = established_accounts
-                .as_ref()
-                .unwrap_or_else(|| {
-                    panic!(
-                        "Signing a bond failed. Cannot find \"{alias}\" in \
-                         the wallet and there are no established accounts."
-                    );
-                })
-                .iter()
-                .find_map(|account| match alias {
-                    AliasOrPk::Alias(alias) => {
-                        // delegation from established account
-                        if &account.alias == alias {
-                            Some(
-                                &account
-                                    .public_key
-                                    .as_ref()
-                                    .unwrap_or_else(|| {
-                                        panic!(
-                                            "Signing a bond failed. The \
-                                             established account \"{alias}\" \
-                                             has no public key. Add a public \
-                                             to be able to sign bonds."
-                                        );
-                                    })
-                                    .pk
-                                    .raw,
-                            )
-                        } else {
-                            None
-                        }
-                    }
-                    AliasOrPk::PublicKey(pk) => {
-                        // delegation from an implicit account
-                        Some(&pk.raw)
-                    }
-                })
-                .unwrap_or_else(|| {
-                    panic!(
-                        "Signing a bond failed. Cannot find \"{alias}\" in \
-                         the wallet or in the established accounts."
-                    );
-                });
-            wallet.find_key_by_pk(pk, None).unwrap_or_else(|err| {
-                panic!(
-                    "Signing a bond failed. Cannot find key for established \
-                     account \"{alias}\" in the wallet. Failed with {err}."
-                );
-=======
             Signed::new(ValidatorAccountTx {
                 address,
                 consensus_key,
@@ -485,7 +415,6 @@
                 eth_hot_key,
                 eth_cold_key,
                 metadata,
->>>>>>> 62730cbe
             })
         }
     };
@@ -496,7 +425,7 @@
 
 pub async fn sign_delegation_bond_tx(
     mut to_sign: SignedBondTx<Unvalidated>,
-    wallet: &mut Wallet<CliWalletUtils>,
+    wallet: &RwLock<Wallet<CliWalletUtils>>,
     established_accounts: &Option<Vec<EstablishedAccountTx>>,
     use_device: bool,
 ) -> SignedBondTx<Unvalidated> {
@@ -790,7 +719,7 @@
     pub async fn sign(
         &mut self,
         established_accounts: &[EstablishedAccountTx],
-        wallet: &mut Wallet<CliWalletUtils>,
+        wallet_lock: &RwLock<Wallet<CliWalletUtils>>,
         use_device: bool,
     ) where
         T: BorshSerialize + TxToSign,
@@ -806,7 +735,6 @@
         };
 
         let mut tx = self.data.tx_to_sign();
-        let wallet_lock = RwLock::new(wallet);
 
         if use_device {
             let hidapi = HidApi::new().expect("Failed to create Hidapi");
@@ -815,12 +743,12 @@
             let app = NamadaApp::new(transport);
 
             sign_tx(
-                &wallet_lock,
+                wallet_lock,
                 &get_tx_args(use_device),
                 &mut tx,
                 signing_data,
                 utils::with_hardware_wallet,
-                (&wallet_lock, &app),
+                (wallet_lock, &app),
             )
             .await
             .expect("Failed to sign pre-genesis transaction.");
@@ -841,7 +769,7 @@
             }
 
             sign_tx(
-                &wallet_lock,
+                wallet_lock,
                 &get_tx_args(use_device),
                 &mut tx,
                 signing_data,
