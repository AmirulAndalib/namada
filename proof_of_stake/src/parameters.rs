//! Proof-of-Stake system parameters

use borsh::{BorshDeserialize, BorshSerialize};
<<<<<<< HEAD
use namada_core::types::dec::Dec;
use namada_core::types::uint::Uint;
=======
use namada_core::types::storage::Epoch;
use rust_decimal::prelude::ToPrimitive;
use rust_decimal::Decimal;
use rust_decimal_macros::dec;
>>>>>>> d113e1cd
use thiserror::Error;

/// Proof-of-Stake system parameters, set at genesis and can only be changed via
/// governance
#[derive(Debug, Clone, BorshDeserialize, BorshSerialize)]
pub struct PosParams {
    /// A maximum number of consensus validators
    pub max_validator_slots: u64,
    /// Any change applied during an epoch `n` will become active at the
    /// beginning of epoch `n + pipeline_len`.
    pub pipeline_len: u64,
    /// How many epochs after a committed fault a validator can be slashed.
    /// If a fault is detected in epoch `n`, it can slashed up until the end of
    /// `n + slashable_period_len` epoch.
    /// The value must be greater or equal to `pipeline_len`.
    pub unbonding_len: u64,
    /// The voting power per fundamental unit of the staking token (namnam).
    /// Used in validators' voting power calculation to interface with
    /// tendermint.
    pub tm_votes_per_token: Dec,
    /// Amount of tokens rewarded to a validator for proposing a block
    pub block_proposer_reward: Dec,
    /// Amount of tokens rewarded to each validator that voted on a block
    /// proposal
    pub block_vote_reward: Dec,
    /// Maximum staking rewards rate per annum
    pub max_inflation_rate: Dec,
    /// Target ratio of staked NAM tokens to total NAM tokens
    pub target_staked_ratio: Dec,
    /// Fraction of validator's stake that should be slashed on a duplicate
    /// vote.
    pub duplicate_vote_min_slash_rate: Dec,
    /// Fraction of validator's stake that should be slashed on a light client
    /// attack.
<<<<<<< HEAD
    pub light_client_attack_min_slash_rate: Dec,
=======
    pub light_client_attack_min_slash_rate: Decimal,
    /// Number of epochs above and below (separately) the current epoch to
    /// consider when doing cubic slashing
    pub cubic_slashing_window_length: u64,
>>>>>>> d113e1cd
}

impl Default for PosParams {
    fn default() -> Self {
        Self {
            max_validator_slots: 100,
            pipeline_len: 2,
            unbonding_len: 21,
            // 1 voting power per 1 fundamental token (10^6 per NAM or 1 per
            // namnam)
            tm_votes_per_token: Dec::one(),
            block_proposer_reward: Dec::new(125, 3).expect("Test failed"),
            block_vote_reward: Dec::new(1, 1).expect("Test failed"),
            // PoS inflation of 10%
            max_inflation_rate: Dec::new(1, 1).expect("Test failed"),
            // target staked ratio of 2/3
            target_staked_ratio: Dec::new(6667, 4).expect("Test failed"),
            // slash 0.1%
            duplicate_vote_min_slash_rate: Dec::new(1, 3).expect("Test failed"),
            // slash 0.1%
<<<<<<< HEAD
            light_client_attack_min_slash_rate: Dec::new(1, 3)
                .expect("Test failed"),
=======
            light_client_attack_min_slash_rate: dec!(0.001),
            cubic_slashing_window_length: 1,
>>>>>>> d113e1cd
        }
    }
}

#[allow(missing_docs)]
#[derive(Error, Debug)]
pub enum ValidationError {
    #[error(
        "Maximum total voting power is too large: got {0}, expected at most \
         {MAX_TOTAL_VOTING_POWER}"
    )]
    TotalVotingPowerTooLarge(Uint),
    #[error("Votes per token cannot be greater than 1, got {0}")]
    VotesPerTokenGreaterThanOne(Dec),
    #[error("Pipeline length must be >= 2, got {0}")]
    PipelineLenTooShort(u64),
    #[error(
        "Unbonding length must be > pipeline length. Got unbonding: {0}, \
         pipeline: {1}"
    )]
    UnbondingLenTooShort(u64, u64),
}

/// The number of fundamental units per whole token of the native staking token
pub const TOKENS_PER_NAM: u64 = 1_000_000;

/// From Tendermint: <https://github.com/tendermint/tendermint/blob/master/spec/abci/apps.md#updating-the-validator-set>
const MAX_TOTAL_VOTING_POWER: i64 = i64::MAX / 8;

/// Assuming token amount is `u64` in micro units.
const TOKEN_MAX_AMOUNT: u64 = u64::MAX / TOKENS_PER_NAM;

impl PosParams {
    /// Validate PoS parameters values. Returns an empty list if the values are
    /// valid.
    #[must_use]
    pub fn validate(&self) -> Vec<ValidationError> {
        let mut errors = vec![];

        if self.pipeline_len < 2 {
            errors
                .push(ValidationError::PipelineLenTooShort(self.pipeline_len));
        }

        if self.pipeline_len >= self.unbonding_len {
            errors.push(ValidationError::UnbondingLenTooShort(
                self.unbonding_len,
                self.pipeline_len,
            ))
        }

        // Check maximum total voting power cannot get larger than what
        // Tendermint allows
        let max_total_voting_power = (self.tm_votes_per_token
            * TOKEN_MAX_AMOUNT
            * self.max_validator_slots)
            .to_uint()
            .expect("Cannot fail");
        match i64::try_from(max_total_voting_power) {
            Ok(max_total_voting_power_i64) => {
                if max_total_voting_power_i64 > MAX_TOTAL_VOTING_POWER {
                    errors.push(ValidationError::TotalVotingPowerTooLarge(
                        max_total_voting_power,
                    ))
                }
            }
            Err(_) => errors.push(ValidationError::TotalVotingPowerTooLarge(
                max_total_voting_power,
            )),
        }

        // Check that there is no more than 1 vote per token
        if self.tm_votes_per_token > Dec::one() {
            errors.push(ValidationError::VotesPerTokenGreaterThanOne(
                self.tm_votes_per_token,
            ))
        }

        errors
    }

    /// Get the epoch offset from which an unbonded bond can withdrawn
    pub fn withdrawable_epoch_offset(&self) -> u64 {
        self.pipeline_len
            + self.unbonding_len
            + self.cubic_slashing_window_length
    }

    /// Get the epoch offset for processing slashes
    pub fn slash_processing_epoch_offset(&self) -> u64 {
        self.unbonding_len + self.cubic_slashing_window_length + 1
    }

    /// Get the first and the last epoch of a cubic slash window.
    pub fn cubic_slash_epoch_window(
        &self,
        infraction_epoch: Epoch,
    ) -> (Epoch, Epoch) {
        let start = infraction_epoch
            .sub_or_default(Epoch(self.cubic_slashing_window_length));
        let end = infraction_epoch + self.cubic_slashing_window_length;
        (start, end)
    }
}

#[cfg(test)]
mod tests {
    use proptest::prelude::*;
    use testing::arb_pos_params;

    use super::*;

    proptest! {
        #[test]
        fn test_validate_arb_pos_params(pos_params in arb_pos_params(None)) {
            let errors = pos_params.validate();
            assert!(
                errors.is_empty(),
                "Arbitrary PoS parameters must be valid, `validate()` failed. \
                Parameters {:#?}\nErrors: {:#?}",
                pos_params,
                errors
            );
        }
    }
}

/// Testing helpers
#[cfg(any(test, feature = "testing"))]
pub mod testing {
    use namada_core::types::dec::Dec;
    use proptest::prelude::*;

    use super::*;

    prop_compose! {
        /// Generate arbitrary valid ([`PosParams::validate`]) PoS parameters.
        pub fn arb_pos_params(num_max_validator_slots: Option<u64>)
            (pipeline_len in Just(2))
            (max_validator_slots in 3..num_max_validator_slots.unwrap_or(128),
            // `unbonding_len` > `pipeline_len`
            unbonding_len in pipeline_len + 1..pipeline_len + 8,
            pipeline_len in Just(pipeline_len),
            tm_votes_per_token in 1..10_001_i128)
            -> PosParams {
            PosParams {
                max_validator_slots,
                pipeline_len,
                unbonding_len,
                tm_votes_per_token: Dec::new(tm_votes_per_token, 4).expect("Test failed"),
                // The rest of the parameters that are not being used in the PoS
                // VP are constant for now
                ..Default::default()
            }
        }
    }

    /// Get an arbitrary rate - a Dec value between 0 and 1 inclusive, with
    /// some fixed precision
    pub fn arb_rate() -> impl Strategy<Value = Dec> {
        (0..=100_000_i128)
            .prop_map(|num| Dec::new(num, 5).expect("Test failed"))
    }
}<|MERGE_RESOLUTION|>--- conflicted
+++ resolved
@@ -1,15 +1,9 @@
 //! Proof-of-Stake system parameters
 
 use borsh::{BorshDeserialize, BorshSerialize};
-<<<<<<< HEAD
 use namada_core::types::dec::Dec;
+use namada_core::types::storage::Epoch;
 use namada_core::types::uint::Uint;
-=======
-use namada_core::types::storage::Epoch;
-use rust_decimal::prelude::ToPrimitive;
-use rust_decimal::Decimal;
-use rust_decimal_macros::dec;
->>>>>>> d113e1cd
 use thiserror::Error;
 
 /// Proof-of-Stake system parameters, set at genesis and can only be changed via
@@ -44,14 +38,10 @@
     pub duplicate_vote_min_slash_rate: Dec,
     /// Fraction of validator's stake that should be slashed on a light client
     /// attack.
-<<<<<<< HEAD
     pub light_client_attack_min_slash_rate: Dec,
-=======
-    pub light_client_attack_min_slash_rate: Decimal,
     /// Number of epochs above and below (separately) the current epoch to
     /// consider when doing cubic slashing
     pub cubic_slashing_window_length: u64,
->>>>>>> d113e1cd
 }
 
 impl Default for PosParams {
@@ -72,13 +62,9 @@
             // slash 0.1%
             duplicate_vote_min_slash_rate: Dec::new(1, 3).expect("Test failed"),
             // slash 0.1%
-<<<<<<< HEAD
             light_client_attack_min_slash_rate: Dec::new(1, 3)
                 .expect("Test failed"),
-=======
-            light_client_attack_min_slash_rate: dec!(0.001),
             cubic_slashing_window_length: 1,
->>>>>>> d113e1cd
         }
     }
 }
