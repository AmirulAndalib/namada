--- conflicted
+++ resolved
@@ -26,7 +26,6 @@
     use std::collections::BTreeSet;
 
     use namada::core::dec::Dec;
-    use namada::core::storage::Epoch;
     use namada::ledger::gas::VpGasMeter;
     use namada::ledger::pos::{OwnedPosParams, PosVP};
     use namada::proof_of_stake::storage::{
@@ -34,11 +33,7 @@
         read_total_stake, read_validator_stake, unbond_handle,
     };
     use namada::proof_of_stake::types::{GenesisValidator, WeightedValidator};
-<<<<<<< HEAD
     use namada::validity_predicate::VpSentinel;
-=======
-    use namada::types::dec::Dec;
->>>>>>> 92fc1f67
     use namada_tests::log::test;
     use namada_tests::native_vp::pos::init_pos;
     use namada_tests::native_vp::TestNativeVpEnv;
