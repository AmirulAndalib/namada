//! The ledger modules

pub use namada_sdk::{eth_bridge, events};
pub mod governance;
pub mod ibc;
pub mod native_vp;
pub mod pgf;
pub mod pos;
#[cfg(feature = "wasm-runtime")]
pub mod protocol;
pub use namada_sdk::queries;
pub mod storage;
pub mod vp_host_fns;

#[cfg(feature = "wasm-runtime")]
pub use dry_run_tx::dry_run_tx;
pub use {
    namada_gas as gas, namada_parameters as parameters,
    namada_tx_env as tx_env, namada_vp_env as vp_env,
};

#[cfg(feature = "wasm-runtime")]
mod dry_run_tx {
    use std::cell::RefCell;

    use namada_sdk::queries::{EncodedResponseQuery, RequestCtx, RequestQuery};
    use namada_state::{DBIter, ResultExt, StorageHasher, DB};
    use namada_tx::data::{ExtendedTxResult, GasLimit, TxResult};

    use super::protocol;
    use crate::vm::wasm::{TxCache, VpCache};
    use crate::vm::WasmCacheAccess;

    /// Dry run a transaction
    pub fn dry_run_tx<'a, D, H, CA>(
        mut ctx: RequestCtx<'a, D, H, VpCache<CA>, TxCache<CA>>,
        request: &RequestQuery,
    ) -> namada_state::StorageResult<EncodedResponseQuery>
    where
        D: 'static + DB + for<'iter> DBIter<'iter> + Sync,
        H: 'static + StorageHasher + Sync,
        CA: 'static + WasmCacheAccess + Sync,
    {
        use borsh_ext::BorshSerializeExt;
        use namada_gas::{GasMetering, TxGasMeter};
        use namada_tx::data::TxType;
        use namada_tx::Tx;

        use crate::ledger::protocol::ShellParams;
        use crate::storage::TxIndex;

        let mut temp_state = ctx.state.with_temp_write_log();
        let tx = Tx::try_from(&request.data[..]).into_storage_result()?;
        tx.validate_tx().into_storage_result()?;

        let gas_scale = namada_parameters::get_gas_scale(ctx.state)?;

        // Wrapper dry run to allow estimating the gas cost of a transaction
        let (wrapper_hash, extended_tx_result, tx_gas_meter) =
            match tx.header().tx_type {
                TxType::Wrapper(wrapper) => {
                    let gas_limit = wrapper
                        .gas_limit
                        .as_scaled_gas(gas_scale)
                        .into_storage_result()?;
                    let tx_gas_meter = RefCell::new(TxGasMeter::new(gas_limit));
                    let mut shell_params = ShellParams::new(
                        &tx_gas_meter,
                        &mut temp_state,
                        &mut ctx.vp_wasm_cache,
                        &mut ctx.tx_wasm_cache,
                    );
                    let tx_result = protocol::apply_wrapper_tx(
                        &tx,
                        &wrapper,
                        &request.data,
                        &TxIndex::default(),
                        &tx_gas_meter,
                        &mut shell_params,
                        None,
                    )
                    .into_storage_result()?;

                    temp_state.write_log_mut().commit_tx_to_batch();
                    let available_gas =
                        tx_gas_meter.borrow().get_available_gas();
                    (
                        Some(tx.header_hash()),
                        tx_result,
                        TxGasMeter::new_from_sub_limit(available_gas),
                    )
                }
                _ => {
                    // If dry run only the inner tx, use the max block gas as
                    // the gas limit
                    let max_block_gas =
                        namada_parameters::get_max_block_gas(ctx.state)?;
                    let gas_limit = GasLimit::from(max_block_gas)
                        .as_scaled_gas(gas_scale)
                        .into_storage_result()?;
                    (
                        None,
                        TxResult::default().to_extended_result(None),
                        TxGasMeter::new(gas_limit),
                    )
                }
            };

        let ExtendedTxResult {
            mut tx_result,
            ref masp_tx_refs,
            is_ibc_shielding: _,
        } = extended_tx_result;
        let tx_gas_meter = RefCell::new(tx_gas_meter);
        for cmt in
            crate::ledger::protocol::get_batch_txs_to_execute(&tx, masp_tx_refs)
        {
            let batched_tx = tx.batch_ref_tx(cmt);
            let batched_tx_result = protocol::apply_wasm_tx(
                batched_tx,
                &TxIndex(0),
                ShellParams::new(
                    &tx_gas_meter,
                    &mut temp_state,
                    &mut ctx.vp_wasm_cache,
                    &mut ctx.tx_wasm_cache,
                ),
            );
            let is_accepted = matches!(&batched_tx_result, Ok(result) if result.is_accepted());
            if is_accepted {
                temp_state.write_log_mut().commit_tx_to_batch();
            } else {
                temp_state.write_log_mut().drop_tx();
            }
<<<<<<< HEAD
            tx_result.0.insert(cmt.get_hash(), batched_tx_result);
=======
            tx_result.batch_results.insert_inner_tx_result(
                wrapper_hash.as_ref(),
                either::Right(cmt),
                batched_tx_result,
            );
>>>>>>> 8479d381
        }
        // Account gas for both batch and wrapper
        let gas_used = tx_gas_meter.borrow().get_tx_consumed_gas();
        let tx_result_string = tx_result.to_result_string();
        let data = (tx_result_string, gas_used).serialize_to_vec();

        Ok(EncodedResponseQuery {
            data,
            proof: None,
            info: Default::default(),
            height: ctx.state.in_mem().get_last_block_height(),
        })
    }
}

#[cfg(test)]
mod test {
    use borsh::BorshDeserialize;
    use borsh_ext::BorshSerializeExt;
    use namada_core::address;
    use namada_core::hash::Hash;
    use namada_core::storage::{BlockHeight, Key};
    use namada_sdk::queries::{
        EncodedResponseQuery, RequestCtx, RequestQuery, Router, RPC,
    };
    use namada_sdk::tendermint_rpc::{Error as RpcError, Response};
    use namada_state::testing::TestState;
    use namada_state::StorageWrite;
    use namada_test_utils::TestWasms;
    use namada_tx::data::TxType;
    use namada_tx::{Code, Data, Tx};
    use tempfile::TempDir;

    use crate::ledger::events::log::EventLog;
    use crate::ledger::queries::Client;
    use crate::token;
    use crate::vm::wasm::{TxCache, VpCache};
    use crate::vm::{wasm, WasmCacheRoAccess};

    /// A test client that has direct access to the storage
    pub struct TestClient<RPC>
    where
        RPC: Router,
    {
        /// RPC router
        pub rpc: RPC,
        /// state
        pub state: TestState,
        /// event log
        pub event_log: EventLog,
        /// VP wasm compilation cache
        pub vp_wasm_cache: VpCache<WasmCacheRoAccess>,
        /// tx wasm compilation cache
        pub tx_wasm_cache: TxCache<WasmCacheRoAccess>,
        /// VP wasm compilation cache directory
        #[allow(dead_code)] // never read
        pub vp_cache_dir: TempDir,
        /// tx wasm compilation cache directory
        #[allow(dead_code)] // never read
        pub tx_cache_dir: TempDir,
    }

    impl<RPC> TestClient<RPC>
    where
        RPC: Router,
    {
        #[allow(dead_code)]
        /// Initialize a test client for the given root RPC router
        pub fn new(rpc: RPC) -> Self {
            // Initialize the `TestClient`
            let mut state = TestState::default();

            // Initialize mock gas limit
            let max_block_gas_key =
                namada_parameters::storage::get_max_block_gas_key();
            state
                .db_write(&max_block_gas_key, 20_000_000_u64.serialize_to_vec())
                .expect(
                    "Max block gas parameter must be initialized in storage",
                );
            // Initialize mock gas scale
            let gas_scale_key = namada_parameters::storage::get_gas_scale_key();
            state
                .db_write(&gas_scale_key, 100_000_000_u64.serialize_to_vec())
                .expect("Gas scale parameter must be initialized in storage");

            let event_log = EventLog::default();
            let (vp_wasm_cache, vp_cache_dir) =
                wasm::compilation_cache::common::testing::cache();
            let (tx_wasm_cache, tx_cache_dir) =
                wasm::compilation_cache::common::testing::cache();
            Self {
                rpc,
                state,
                event_log,
                vp_wasm_cache: vp_wasm_cache.read_only(),
                tx_wasm_cache: tx_wasm_cache.read_only(),
                vp_cache_dir,
                tx_cache_dir,
            }
        }
    }

    #[cfg_attr(feature = "async-send", async_trait::async_trait)]
    #[cfg_attr(not(feature = "async-send"), async_trait::async_trait(?Send))]
    impl<RPC> Client for TestClient<RPC>
    where
        RPC: Router + Sync,
    {
        type Error = std::io::Error;

        async fn request(
            &self,
            path: String,
            data: Option<Vec<u8>>,
            height: Option<BlockHeight>,
            prove: bool,
        ) -> Result<EncodedResponseQuery, Self::Error> {
            let data = data.unwrap_or_default();
            let height = height.unwrap_or_default();
            // Handle a path by invoking the `RPC.handle` directly with the
            // borrowed storage
            let request = RequestQuery {
                data: data.into(),
                path,
                height: height.try_into().unwrap(),
                prove,
            };
            let ctx = RequestCtx {
                state: &self.state,
                event_log: &self.event_log,
                vp_wasm_cache: self.vp_wasm_cache.clone(),
                tx_wasm_cache: self.tx_wasm_cache.clone(),
                storage_read_past_height_limit: None,
            };
            // TODO(namada#3240): this is a hack to propagate errors to the
            // caller, we should really permit error types other
            // than [`std::io::Error`]
            if request.path == RPC.shell().dry_run_tx_path() {
                super::dry_run_tx(ctx, &request)
            } else {
                self.rpc.handle(ctx, &request)
            }
            .map_err(|err| {
                std::io::Error::new(std::io::ErrorKind::Other, err.to_string())
            })
        }

        async fn perform<R>(&self, _request: R) -> Result<R::Output, RpcError>
        where
            R: namada_sdk::tendermint_rpc::SimpleRequest,
        {
            Ok(R::Response::from_string("TODO").unwrap().into())
        }
    }

    #[tokio::test]
    async fn test_shell_queries_router_with_client()
    -> namada_state::StorageResult<()> {
        // Initialize the `TestClient`
        let mut client = TestClient::new(RPC);
        // store the wasm code
        let tx_no_op = TestWasms::TxNoOp.read_bytes();
        let tx_hash = Hash::sha256(&tx_no_op);
        let key = Key::wasm_code(&tx_hash);
        let len_key = Key::wasm_code_len(&tx_hash);
        client
            .state
            .db_write(&key, &tx_no_op.serialize_to_vec())
            .unwrap();
        client
            .state
            .db_write(&len_key, (tx_no_op.len() as u64).serialize_to_vec())
            .unwrap();

        // Request last committed epoch
        let read_epoch = RPC.shell().epoch(&client).await.unwrap();
        let current_epoch = client.state.in_mem().last_epoch;
        assert_eq!(current_epoch, read_epoch);

        // Request dry run tx
        let mut outer_tx = Tx::from_type(TxType::Raw);
        outer_tx.header.chain_id = client.state.in_mem().chain_id.clone();
        outer_tx.set_code(Code::from_hash(tx_hash, None));
        outer_tx.set_data(Data::new(vec![]));
        let cmt = outer_tx.first_commitments().unwrap();
        let tx_bytes = outer_tx.to_bytes();
        let result = RPC
            .shell()
            .dry_run_tx(&client, Some(tx_bytes), None, false)
            .await
            .unwrap();
        assert!(
            result
                .data
<<<<<<< HEAD
                .0
                .0
                .get(&cmt.get_hash())
=======
                .batch_results
                .get_inner_tx_result(None, either::Right(cmt))
>>>>>>> 8479d381
                .unwrap()
                .as_ref()
                .unwrap()
                .is_accepted()
        );

        // Request storage value for a balance key ...
        let token_addr = address::testing::established_address_1();
        let owner = address::testing::established_address_2();
        let balance_key = token::storage_key::balance_key(&token_addr, &owner);
        // ... there should be no value yet.
        let read_balance = RPC
            .shell()
            .storage_value(&client, None, None, false, &balance_key)
            .await
            .unwrap();
        assert!(read_balance.data.is_empty());

        // Request storage prefix iterator
        let balance_prefix = token::storage_key::balance_prefix(&token_addr);
        let read_balances = RPC
            .shell()
            .storage_prefix(&client, None, None, false, &balance_prefix)
            .await
            .unwrap();
        assert!(read_balances.data.is_empty());

        // Request storage has key
        let has_balance_key = RPC
            .shell()
            .storage_has_key(&client, &balance_key)
            .await
            .unwrap();
        assert!(!has_balance_key);

        // Then write some balance ...
        let balance = token::Amount::native_whole(1000);
        StorageWrite::write(&mut client.state, &balance_key, balance)?;
        // It has to be committed to be visible in a query
        client.state.commit_tx_batch();
        client.state.commit_block().unwrap();
        // ... there should be the same value now
        let read_balance = RPC
            .shell()
            .storage_value(&client, None, None, false, &balance_key)
            .await
            .unwrap();
        assert_eq!(
            balance,
            token::Amount::try_from_slice(&read_balance.data).unwrap()
        );

        // Request storage prefix iterator
        let balance_prefix = token::storage_key::balance_prefix(&token_addr);
        let read_balances = RPC
            .shell()
            .storage_prefix(&client, None, None, false, &balance_prefix)
            .await
            .unwrap();
        assert_eq!(read_balances.data.len(), 1);

        // Request storage has key
        let has_balance_key = RPC
            .shell()
            .storage_has_key(&client, &balance_key)
            .await
            .unwrap();
        assert!(has_balance_key);

        Ok(())
    }
}<|MERGE_RESOLUTION|>--- conflicted
+++ resolved
@@ -132,15 +132,11 @@
             } else {
                 temp_state.write_log_mut().drop_tx();
             }
-<<<<<<< HEAD
-            tx_result.0.insert(cmt.get_hash(), batched_tx_result);
-=======
-            tx_result.batch_results.insert_inner_tx_result(
+            tx_result.insert_inner_tx_result(
                 wrapper_hash.as_ref(),
                 either::Right(cmt),
                 batched_tx_result,
             );
->>>>>>> 8479d381
         }
         // Account gas for both batch and wrapper
         let gas_used = tx_gas_meter.borrow().get_tx_consumed_gas();
@@ -336,14 +332,8 @@
         assert!(
             result
                 .data
-<<<<<<< HEAD
                 .0
-                .0
-                .get(&cmt.get_hash())
-=======
-                .batch_results
                 .get_inner_tx_result(None, either::Right(cmt))
->>>>>>> 8479d381
                 .unwrap()
                 .as_ref()
                 .unwrap()
