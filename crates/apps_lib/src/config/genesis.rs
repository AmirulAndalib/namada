#![allow(clippy::non_canonical_partial_ord_impl)]
//! The parameters used for the chain's genesis

pub mod chain;
pub mod templates;
pub mod transactions;
pub mod utils;

use std::collections::BTreeMap;
use std::fmt::{Display, Formatter};
use std::str::FromStr;

use borsh::{BorshDeserialize, BorshSerialize};
use derivative::Derivative;
use namada::core::address::{Address, EstablishedAddress};
use namada::core::chain::ProposalBytes;
use namada::core::collections::HashMap;
use namada::core::key::*;
use namada::core::storage;
use namada::core::string_encoding::StringEncoded;
use namada::core::time::DateTimeUtc;
use namada::core::token::Denomination;
use namada::governance::parameters::GovernanceParameters;
use namada::governance::pgf::parameters::PgfParameters;
use namada::ledger::eth_bridge::EthereumBridgeParams;
use namada::ledger::parameters::EpochDuration;
use namada::ledger::pos::{Dec, GenesisValidator, OwnedPosParams};
use namada::token;
use namada_macros::BorshDeserializer;
#[cfg(feature = "migrations")]
use namada_migrations::*;
use serde::{Deserialize, Serialize};

#[derive(
    Clone,
    Debug,
    BorshSerialize,
    BorshDeserialize,
    BorshDeserializer,
    PartialEq,
    Eq,
    Ord,
    PartialOrd,
    Hash,
)]
pub enum GenesisAddress {
    /// Encoded as `public_key = "value"` in toml.
    PublicKey(StringEncoded<common::PublicKey>),
    /// Encoded as `established_address = "value"` in toml.
    EstablishedAddress(EstablishedAddress),
}

impl GenesisAddress {
    /// Return an [`Address`] from this [`GenesisAddress`].
    #[inline]
    pub fn address(&self) -> Address {
        match self {
            Self::EstablishedAddress(addr) => {
                Address::Established(addr.clone())
            }
            Self::PublicKey(pk) => (&pk.raw).into(),
        }
    }
}

impl Serialize for GenesisAddress {
    fn serialize<S>(&self, serializer: S) -> Result<S::Ok, S::Error>
    where
        S: serde::Serializer,
    {
        match self {
            GenesisAddress::EstablishedAddress(address) => {
                Serialize::serialize(
                    &Address::Established(address.clone()),
                    serializer,
                )
            }
            GenesisAddress::PublicKey(pk) => {
                Serialize::serialize(pk, serializer)
            }
        }
    }
}

impl<'de> Deserialize<'de> for GenesisAddress {
    fn deserialize<D>(deserializer: D) -> Result<Self, D::Error>
    where
        D: serde::Deserializer<'de>,
    {
        struct FieldVisitor;

        impl<'de> serde::de::Visitor<'de> for FieldVisitor {
            type Value = GenesisAddress;

            fn expecting(
                &self,
                formatter: &mut Formatter<'_>,
            ) -> std::fmt::Result {
                formatter.write_str(
                    "a bech32m encoded public key or an established address",
                )
            }

            fn visit_str<E>(self, value: &str) -> Result<Self::Value, E>
            where
                E: serde::de::Error,
            {
                GenesisAddress::from_str(value)
                    .map_err(serde::de::Error::custom)
            }
        }

        deserializer.deserialize_str(FieldVisitor)
    }
}

impl Display for GenesisAddress {
    fn fmt(&self, f: &mut std::fmt::Formatter<'_>) -> std::fmt::Result {
        match self {
            GenesisAddress::EstablishedAddress(address) => {
                write!(f, "{}", Address::Established(address.clone()).encode())
            }
            GenesisAddress::PublicKey(pk) => write!(f, "{}", pk),
        }
    }
}

impl FromStr for GenesisAddress {
    type Err = String;

    fn from_str(value: &str) -> Result<Self, Self::Err> {
        // Try to deserialize a PK first
        let maybe_pk = StringEncoded::<common::PublicKey>::from_str(value);
        match maybe_pk {
            Ok(pk) => Ok(GenesisAddress::PublicKey(pk)),
            Err(_) => {
                // If that doesn't work, attempt to retrieve
                // an established address
                let address =
                    Address::from_str(value).map_err(|err| err.to_string())?;
                if let Address::Established(established) = address {
                    Ok(GenesisAddress::EstablishedAddress(established))
                } else {
                    Err("expected an established address or public key"
                        .to_string())
                }
            }
        }
    }
}

#[derive(Debug, BorshSerialize, BorshDeserialize, BorshDeserializer)]
#[borsh(init=init)]
pub struct Genesis {
    pub genesis_time: DateTimeUtc,
    pub native_token: Address,
    pub validators: Vec<Validator>,
    pub token_accounts: Vec<TokenAccount>,
    pub established_accounts: Vec<EstablishedAccount>,
    pub implicit_accounts: Vec<ImplicitAccount>,
    pub parameters: Parameters,
    pub pos_params: OwnedPosParams,
    pub gov_params: GovernanceParameters,
    pub pgf_params: PgfParameters,
    // Ethereum bridge config
    pub ethereum_bridge_params: Option<EthereumBridgeParams>,
}

impl Genesis {
    /// Sort all fields for deterministic encoding
    pub fn init(&mut self) {
        self.validators.sort();
        self.token_accounts.sort();
        self.established_accounts.sort();
        self.implicit_accounts.sort();
    }
}

#[derive(
    Clone,
    Debug,
    BorshSerialize,
    BorshDeserialize,
    BorshDeserializer,
    PartialEq,
    Eq,
    PartialOrd,
    Ord,
)]
/// Genesis validator definition
pub struct Validator {
    /// Data that is used for PoS system initialization
    pub pos_data: GenesisValidator,
    /// Public key associated with the validator account. The default validator
    /// VP will check authorization of transactions from this account against
    /// this key on a transaction signature.
    /// Note that this is distinct from consensus key used in the PoS system.
    pub account_key: common::PublicKey,
    /// These tokens are not staked and hence do not contribute to the
    /// validator's voting power
    pub non_staked_balance: token::Amount,
    /// Validity predicate code WASM
    pub validator_vp_code_path: String,
    /// Expected SHA-256 hash of the validator VP
    pub validator_vp_sha256: [u8; 32],
}

#[derive(
    Clone,
    Debug,
    BorshSerialize,
    BorshDeserialize,
    BorshDeserializer,
    PartialEq,
    Eq,
    Derivative,
)]
#[derivative(PartialOrd, Ord)]
pub struct EstablishedAccount {
    /// Address
    pub address: Address,
    /// Validity predicate code WASM
    pub vp_code_path: String,
    /// Expected SHA-256 hash of the validity predicate wasm
    pub vp_sha256: [u8; 32],
    /// A public key to be stored in the account's storage, if any
    pub public_key: Option<common::PublicKey>,
    /// Account's sub-space storage. The values must be borsh encoded bytes.
    #[derivative(PartialOrd = "ignore", Ord = "ignore")]
    pub storage: HashMap<storage::Key, Vec<u8>>,
}

#[derive(
    Clone,
    Debug,
    BorshSerialize,
    BorshDeserialize,
    BorshDeserializer,
    PartialEq,
    Eq,
    Derivative,
)]
#[derivative(PartialOrd, Ord)]
pub struct TokenAccount {
    /// Address
    pub address: Address,
    /// The number of decimal places amounts of this token has
    pub denom: Denomination,
    /// Accounts' balances of this token
    #[derivative(PartialOrd = "ignore", Ord = "ignore")]
    pub balances: HashMap<Address, token::Amount>,
    /// Token parameters
    pub masp_params: Option<token::ShieldedParams>,
    /// Token inflation from the last epoch (read + write for every epoch)
    pub last_inflation: token::Amount,
    /// Token shielded ratio from the last epoch (read + write for every epoch)
    pub last_locked_ratio: Dec,
}

#[derive(
    Clone,
    Debug,
    BorshSerialize,
    BorshDeserialize,
    BorshDeserializer,
    PartialEq,
    Eq,
    PartialOrd,
    Ord,
)]
pub struct ImplicitAccount {
    /// A public key from which the implicit account is derived. This will be
    /// stored on chain for the account.
    pub public_key: common::PublicKey,
}

/// Protocol parameters. This is almost the same as
/// `ledger::parameters::Parameters`, but instead of having the `implicit_vp`
/// WASM code bytes, it only has the name and sha as the actual code is loaded
/// on `init_chain`
#[derive(
    Clone,
    Debug,
    PartialEq,
    Eq,
    PartialOrd,
    Ord,
    Hash,
    BorshSerialize,
    BorshDeserialize,
    BorshDeserializer,
)]
pub struct Parameters {
    /// Max payload size, in bytes, for a tx batch proposal.
    pub max_proposal_bytes: ProposalBytes,
    /// Max block gas
    pub max_block_gas: u64,
    /// Epoch duration
    pub epoch_duration: EpochDuration,
    /// Allowed validity predicate hashes
    pub vp_allowlist: Vec<String>,
    /// Allowed tx hashes
    pub tx_allowlist: Vec<String>,
    /// Implicit accounts validity predicate code WASM
    pub implicit_vp_code_path: String,
    /// Expected SHA-256 hash of the implicit VP
    pub implicit_vp_sha256: [u8; 32],
    /// Expected number of epochs per year (read only)
    pub epochs_per_year: u64,
    /// How many epochs it takes to transition to the next masp epoch
    pub masp_epoch_multiplier: u64,
<<<<<<< HEAD
    /// Fee unshielding gas limit
    pub fee_unshielding_gas_limit: u64,
    /// Gas scale
    pub gas_scale: u64,
=======
    /// Maximum amount of signatures per transaction
    pub max_signatures_per_transaction: u8,
    /// The gas limit for a masp transaction paying fees
    pub masp_fee_payment_gas_limit: u64,
>>>>>>> e1b58578
    /// Map of the cost per gas unit for every token allowed for fee payment
    pub minimum_gas_price: BTreeMap<Address, token::Amount>,
}

/// Modify the default genesis file (namada/genesis/localnet/) to
/// accommodate testing.
///
/// This includes adding the Ethereum bridge parameters and
/// adding a specified number of validators.
#[allow(clippy::arithmetic_side_effects)]
#[cfg(all(
    any(test, feature = "benches", feature = "testing"),
    not(feature = "integration")
))]
pub fn make_dev_genesis(
    num_validators: u64,
    target_chain_dir: &std::path::Path,
) -> crate::config::genesis::chain::Finalized {
    use std::net::{IpAddr, Ipv4Addr, SocketAddr};
    use std::time::Duration;

    use namada::core::address::testing::wnam;
    use namada::core::chain::ChainIdPrefix;
    use namada::core::ethereum_events::EthAddress;
    use namada::core::key::*;
    use namada::ledger::eth_bridge::{Contracts, UpgradeableContract};
    use namada::ledger::pos::types::ValidatorMetaData;
    use namada::tx::standalone_signature;
    use namada_sdk::wallet::alias::Alias;

    use crate::config::genesis::chain::{
        finalize, DeriveEstablishedAddress, FinalizedEstablishedAccountTx,
    };
    use crate::wallet::defaults;

    let mut current_path = std::env::current_dir()
        .expect("Current directory should exist")
        .canonicalize()
        .expect("Current directory should exist");
    // Find the project root dir
    while !current_path.join("rust-toolchain.toml").exists() {
        current_path.pop();
    }
    let chain_dir = current_path.join("genesis").join("localnet");
    let templates = templates::load_and_validate(&chain_dir)
        .expect("Missing genesis files");
    let mut genesis = finalize(
        templates,
        ChainIdPrefix::from_str("test").unwrap(),
        #[allow(clippy::disallowed_methods)]
        DateTimeUtc::now(),
        Duration::from_secs(30).into(),
    );

    // Add Ethereum bridge params.
    genesis.parameters.eth_bridge_params = Some(templates::EthBridgeParams {
        eth_start_height: Default::default(),
        min_confirmations: Default::default(),
        contracts: Contracts {
            native_erc20: wnam(),
            bridge: UpgradeableContract {
                address: EthAddress([0; 20]),
                version: Default::default(),
            },
        },
        erc20_whitelist: vec![],
    });

    // Use the default token address for matching tokens
    let default_tokens: HashMap<Alias, Address> = defaults::tokens()
        .into_iter()
        .map(|(address, alias)| (Alias::from(alias), address))
        .collect();
    for (alias, token) in genesis.tokens.token.iter_mut() {
        if let Some(addr) = default_tokens.get(alias) {
            token.address = addr.clone();
        }
    }

    let assert_established_addr = |addr: &Address| {
        if let Address::Established(addr) = addr {
            addr.clone()
        } else {
            panic!("should have gotten an established address")
        }
    };

    // remove Albert's bond since it messes up existing unit test math
    if let Some(bonds) = genesis.transactions.bond.as_mut() {
        let default_addresses: HashMap<Alias, Address> =
            defaults::addresses().into_iter().collect();
        let fat_alberts_address =
            GenesisAddress::EstablishedAddress(assert_established_addr(
                default_addresses
                    .get(&Alias::from_str("albert").unwrap())
                    .unwrap(),
            ));
        bonds.retain(|bond| bond.source != fat_alberts_address);
    };
    // fetch validator's balances
    let (first_val_balance, first_val_bonded) = {
        let nam_balances = genesis
            .balances
            .token
            .get_mut(&Alias::from_str("nam").unwrap())
            .unwrap();

        let tx = genesis
            .transactions
            .validator_account
            .as_ref()
            .unwrap()
            .first()
            .unwrap();
        let genesis_addr =
            GenesisAddress::EstablishedAddress(tx.tx.data.address.raw.clone());

        let balance = *nam_balances.0.get(&genesis_addr).unwrap();
        let bonded = {
            let bond =
                genesis.transactions.bond.as_mut().unwrap().first().unwrap();
            bond.amount
        };

        (balance, bonded)
    };
    let secp_eth_cold_keypair = secp256k1::SecretKey::try_from_slice(&[
        90, 83, 107, 155, 193, 251, 120, 27, 76, 1, 188, 8, 116, 121, 90, 99,
        65, 17, 187, 6, 238, 141, 63, 188, 76, 38, 102, 7, 47, 185, 28, 52,
    ])
    .unwrap();
    let sign_pk = |sk: &common::SecretKey| transactions::SignedPk {
        pk: StringEncoded { raw: sk.ref_to() },
        authorization: StringEncoded {
            raw: standalone_signature::<_, SerializeWithBorsh>(
                sk,
                &sk.ref_to(),
            ),
        },
    };
    // Add other validators with randomly generated keys if needed
    for _val in 0..(num_validators - 1) {
        let consensus_keypair: common::SecretKey =
            testing::gen_keypair::<ed25519::SigScheme>()
                .try_to_sk()
                .unwrap();
        let eth_cold_keypair =
            common::SecretKey::try_from_sk(&secp_eth_cold_keypair).unwrap();
        let (protocol_keypair, eth_bridge_keypair) = defaults::validator_keys();
        // add the validator
        let validator_address = {
            let vals = genesis.transactions.validator_account.as_mut().unwrap();
            let established_accounts =
                genesis.transactions.established_account.as_mut().unwrap();

            let tx = transactions::EstablishedAccountTx {
                vp: utils::VP_USER.to_string(),
                public_keys: vec![StringEncoded::new(
                    consensus_keypair.ref_to(),
                )],
                threshold: 1,
            };
            let address = tx.derive_established_address();
            let established_account_tx = FinalizedEstablishedAccountTx {
                address: Address::Established(address.clone()),
                tx,
            };
            established_accounts.push(established_account_tx);

            let validator_account_tx = transactions::ValidatorAccountTx {
                address: StringEncoded::new(address.clone()),
                vp: utils::VP_USER.to_string(),
                commission_rate: Dec::new(5, 2).expect("This can't fail"),
                max_commission_rate_change: Dec::new(1, 2)
                    .expect("This can't fail"),
                metadata: ValidatorMetaData {
                    email: "null@null.net".to_string(),
                    description: None,
                    website: None,
                    discord_handle: None,
                    avatar: None,
                    name: None,
                },
                net_address: SocketAddr::new(
                    IpAddr::V4(Ipv4Addr::new(0, 0, 0, 0)),
                    8080,
                ),
                consensus_key: StringEncoded {
                    raw: consensus_keypair.to_public(),
                },
                protocol_key: StringEncoded {
                    raw: protocol_keypair.to_public(),
                },
                tendermint_node_key: StringEncoded {
                    raw: consensus_keypair.to_public(),
                },
                eth_hot_key: StringEncoded {
                    raw: eth_bridge_keypair.to_public(),
                },
                eth_cold_key: StringEncoded {
                    raw: eth_cold_keypair.to_public(),
                },
            };
            vals.push(chain::FinalizedValidatorAccountTx {
                tx: transactions::Signed::new(
                    transactions::ValidatorAccountTx {
                        address: StringEncoded::new(address.clone()),
                        vp: validator_account_tx.vp,
                        commission_rate: validator_account_tx.commission_rate,
                        max_commission_rate_change: validator_account_tx
                            .max_commission_rate_change,
                        metadata: validator_account_tx.metadata,
                        net_address: validator_account_tx.net_address,
                        consensus_key: sign_pk(&consensus_keypair),
                        protocol_key: sign_pk(&protocol_keypair),
                        tendermint_node_key: sign_pk(&consensus_keypair),
                        eth_hot_key: sign_pk(&eth_bridge_keypair),
                        eth_cold_key: sign_pk(&eth_cold_keypair),
                    },
                ),
            });
            address
        };
        // credit nam tokens to validators such that they can bond
        {
            let nam_balances = genesis
                .balances
                .token
                .get_mut(&Alias::from_str("nam").unwrap())
                .unwrap();

            let validator_addr =
                GenesisAddress::EstablishedAddress(validator_address.clone());
            let account_pk = GenesisAddress::PublicKey(StringEncoded::new(
                consensus_keypair.ref_to(),
            ));

            nam_balances.0.insert(validator_addr, first_val_balance);
            nam_balances.0.insert(account_pk, first_val_balance);
        }
        // self bond
        if let Some(bonds) = genesis.transactions.bond.as_mut() {
            bonds.push(transactions::BondTx {
                source: GenesisAddress::EstablishedAddress(
                    validator_address.clone(),
                ),
                validator: Address::Established(validator_address),
                amount: first_val_bonded,
            })
        }
    }

    // Write out the TOML files for benches
    #[cfg(feature = "benches")]
    genesis
        .write_toml_files(target_chain_dir)
        .expect("Must be able to write the finalized genesis");
    #[cfg(not(feature = "benches"))]
    let _ = target_chain_dir; // avoid unused warn

    genesis
}

#[cfg(test)]
pub mod tests {
    use borsh_ext::BorshSerializeExt;
    use namada::core::address::testing::gen_established_address;
    use namada::core::key::*;
    use rand::prelude::ThreadRng;
    use rand::thread_rng;

    use crate::wallet;

    /// Run `cargo test gen_genesis_validator -- --nocapture` to generate a
    /// new genesis validator address and keypair.
    #[test]
    fn gen_genesis_validator() {
        let address = gen_established_address();
        let mut rng: ThreadRng = thread_rng();
        let keypair: common::SecretKey =
            ed25519::SigScheme::generate(&mut rng).try_to_sk().unwrap();
        let kp_arr = keypair.serialize_to_vec();
        let (protocol_keypair, _eth_hot_bridge_keypair) =
            wallet::defaults::validator_keys();

        let eth_cold_gov_keypair: common::SecretKey =
            secp256k1::SigScheme::generate(&mut rng)
                .try_to_sk()
                .unwrap();
        let eth_hot_bridge_keypair: common::SecretKey =
            secp256k1::SigScheme::generate(&mut rng)
                .try_to_sk()
                .unwrap();

        println!("address: {}", address);
        println!("keypair: {:?}", kp_arr);
        println!("protocol_keypair: {:?}", protocol_keypair);
        println!(
            "eth_cold_gov_keypair: {:?}",
            eth_cold_gov_keypair.serialize_to_vec()
        );
        println!(
            "eth_hot_bridge_keypair: {:?}",
            eth_hot_bridge_keypair.serialize_to_vec()
        );
    }
}<|MERGE_RESOLUTION|>--- conflicted
+++ resolved
@@ -309,17 +309,10 @@
     pub epochs_per_year: u64,
     /// How many epochs it takes to transition to the next masp epoch
     pub masp_epoch_multiplier: u64,
-<<<<<<< HEAD
-    /// Fee unshielding gas limit
-    pub fee_unshielding_gas_limit: u64,
+    /// The gas limit for a masp transaction paying fees
+    pub masp_fee_payment_gas_limit: u64,
     /// Gas scale
     pub gas_scale: u64,
-=======
-    /// Maximum amount of signatures per transaction
-    pub max_signatures_per_transaction: u8,
-    /// The gas limit for a masp transaction paying fees
-    pub masp_fee_payment_gas_limit: u64,
->>>>>>> e1b58578
     /// Map of the cost per gas unit for every token allowed for fee payment
     pub minimum_gas_price: BTreeMap<Address, token::Amount>,
 }
