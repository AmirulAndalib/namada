use std::io::Read;

use color_eyre::eyre::Result;
use namada_sdk::io::Io;
use namada_sdk::{display_line, Namada, NamadaImpl};

use crate::cli;
use crate::cli::api::{CliApi, CliClient};
use crate::cli::args::CliToSdk;
use crate::cli::cmds::*;
use crate::client::{rpc, tx, utils};

impl CliApi {
    pub async fn handle_client_command<C, IO: Io + Send + Sync>(
        client: Option<C>,
        cmd: cli::NamadaClient,
        io: IO,
    ) -> Result<()>
    where
        C: CliClient,
    {
        match cmd {
            cli::NamadaClient::WithContext(cmd_box) => {
                let (cmd, mut ctx) = *cmd_box;
                use NamadaClientWithContext as Sub;
                match cmd {
                    // Ledger cmds
                    Sub::TxCustom(TxCustom(args)) => {
                        let chain_ctx = ctx.borrow_mut_chain_or_exit();
                        let ledger_address =
                            chain_ctx.get(&args.tx.ledger_address);
                        let client = client.unwrap_or_else(|| {
                            C::from_tendermint_address(&ledger_address)
                        });
                        client.wait_until_node_is_synced(&io).await?;
                        let args = args.to_sdk(&mut ctx)?;
                        let namada = ctx.to_sdk(client, io);
                        let dry_run =
                            args.tx.dry_run || args.tx.dry_run_wrapper;
                        tx::submit_custom(&namada, args).await?;
                        if !dry_run {
                            namada
                                .wallet()
                                .await
                                .save()
                                .unwrap_or_else(|err| eprintln!("{}", err));
                        } else {
                            namada.io().println(
                                "Transaction dry run. No addresses have been \
                                 saved.",
                            )
                        }
                    }
                    Sub::TxTransparentTransfer(TxTransparentTransfer(args)) => {
                        let chain_ctx = ctx.borrow_mut_chain_or_exit();
                        let ledger_address =
                            chain_ctx.get(&args.tx.ledger_address);
                        let client = client.unwrap_or_else(|| {
                            C::from_tendermint_address(&ledger_address)
                        });
                        client.wait_until_node_is_synced(&io).await?;
                        let args = args.to_sdk(&mut ctx)?;
                        let namada = ctx.to_sdk(client, io);
                        tx::submit_transparent_transfer(&namada, args).await?;
                    }
                    Sub::TxShieldedTransfer(TxShieldedTransfer(args)) => {
                        let chain_ctx = ctx.borrow_mut_chain_or_exit();
                        let ledger_address =
                            chain_ctx.get(&args.tx.ledger_address);
                        let client = client.unwrap_or_else(|| {
                            C::from_tendermint_address(&ledger_address)
                        });
                        client.wait_until_node_is_synced(&io).await?;
                        let args = args.to_sdk(&mut ctx)?;
                        let namada = ctx.to_sdk(client, io);
                        tx::submit_shielded_transfer(&namada, args).await?;
                    }
                    Sub::TxShieldingTransfer(TxShieldingTransfer(args)) => {
                        let chain_ctx = ctx.borrow_mut_chain_or_exit();
                        let ledger_address =
                            chain_ctx.get(&args.tx.ledger_address);
                        let client = client.unwrap_or_else(|| {
                            C::from_tendermint_address(&ledger_address)
                        });
                        client.wait_until_node_is_synced(&io).await?;
                        let args = args.to_sdk(&mut ctx)?;
                        let namada = ctx.to_sdk(client, io);
                        tx::submit_shielding_transfer(&namada, args).await?;
                    }
                    Sub::TxUnshieldingTransfer(TxUnshieldingTransfer(args)) => {
                        let chain_ctx = ctx.borrow_mut_chain_or_exit();
                        let ledger_address =
                            chain_ctx.get(&args.tx.ledger_address);
                        let client = client.unwrap_or_else(|| {
                            C::from_tendermint_address(&ledger_address)
                        });
                        client.wait_until_node_is_synced(&io).await?;
                        let args = args.to_sdk(&mut ctx)?;
                        let namada = ctx.to_sdk(client, io);
                        tx::submit_unshielding_transfer(&namada, args).await?;
                    }
                    Sub::TxIbcTransfer(TxIbcTransfer(args)) => {
                        let chain_ctx = ctx.borrow_mut_chain_or_exit();
                        let ledger_address =
                            chain_ctx.get(&args.tx.ledger_address);
                        let client = client.unwrap_or_else(|| {
                            C::from_tendermint_address(&ledger_address)
                        });
                        client.wait_until_node_is_synced(&io).await?;
                        let args = args.to_sdk(&mut ctx)?;
                        let namada = ctx.to_sdk(client, io);
                        tx::submit_ibc_transfer(&namada, args).await?;
                    }
                    Sub::TxUpdateAccount(TxUpdateAccount(args)) => {
                        let chain_ctx = ctx.borrow_mut_chain_or_exit();
                        let ledger_address =
                            chain_ctx.get(&args.tx.ledger_address);
                        let client = client.unwrap_or_else(|| {
                            C::from_tendermint_address(&ledger_address)
                        });
                        client.wait_until_node_is_synced(&io).await?;
                        let args = args.to_sdk(&mut ctx)?;
                        let namada = ctx.to_sdk(client, io);
                        tx::submit_update_account(&namada, args).await?;
                    }
                    Sub::TxInitAccount(TxInitAccount(args)) => {
                        let chain_ctx = ctx.borrow_mut_chain_or_exit();
                        let ledger_address =
                            chain_ctx.get(&args.tx.ledger_address);
                        let client = client.unwrap_or_else(|| {
                            C::from_tendermint_address(&ledger_address)
                        });
                        client.wait_until_node_is_synced(&io).await?;
                        let args = args.to_sdk(&mut ctx)?;
                        let namada = ctx.to_sdk(client, io);
                        let dry_run =
                            args.tx.dry_run || args.tx.dry_run_wrapper;
                        tx::submit_init_account(&namada, args).await?;
                        if !dry_run {
                            namada
                                .wallet()
                                .await
                                .save()
                                .unwrap_or_else(|err| eprintln!("{}", err));
                        } else {
                            namada.io().println(
                                "Transaction dry run. No addresses have been \
                                 saved.",
                            )
                        }
                    }
                    Sub::TxBecomeValidator(TxBecomeValidator(args)) => {
                        let chain_ctx = ctx.borrow_mut_chain_or_exit();
                        let ledger_address =
                            chain_ctx.get(&args.tx.ledger_address);
                        let client = client.unwrap_or_else(|| {
                            C::from_tendermint_address(&ledger_address)
                        });
                        client.wait_until_node_is_synced(&io).await?;
                        let args = args.to_sdk(&mut ctx)?;
                        let cli::context::ChainContext {
                            wallet,
                            mut config,
                            shielded,
                            native_token,
                        } = ctx.take_chain_or_exit();
                        let namada = NamadaImpl::native_new(
                            client,
                            wallet,
                            shielded,
                            io,
                            native_token,
                        );
                        tx::submit_become_validator(&namada, &mut config, args)
                            .await?;
                    }
                    Sub::TxInitValidator(TxInitValidator(args)) => {
                        let chain_ctx = ctx.borrow_mut_chain_or_exit();
                        let ledger_address =
                            chain_ctx.get(&args.tx.ledger_address);
                        let client = client.unwrap_or_else(|| {
                            C::from_tendermint_address(&ledger_address)
                        });
                        client.wait_until_node_is_synced(&io).await?;
                        let args = args.to_sdk(&mut ctx)?;
                        let cli::context::ChainContext {
                            wallet,
                            mut config,
                            shielded,
                            native_token,
                        } = ctx.take_chain_or_exit();
                        let namada = NamadaImpl::native_new(
                            client,
                            wallet,
                            shielded,
                            io,
                            native_token,
                        );
                        tx::submit_init_validator(&namada, &mut config, args)
                            .await?;
                    }
                    Sub::TxInitProposal(TxInitProposal(args)) => {
                        let chain_ctx = ctx.borrow_mut_chain_or_exit();
                        let ledger_address =
                            chain_ctx.get(&args.tx.ledger_address);
                        let client = client.unwrap_or_else(|| {
                            C::from_tendermint_address(&ledger_address)
                        });
                        client.wait_until_node_is_synced(&io).await?;
                        let args = args.to_sdk(&mut ctx)?;
                        let namada = ctx.to_sdk(client, io);
                        tx::submit_init_proposal(&namada, args).await?;
                    }
                    Sub::TxVoteProposal(TxVoteProposal(args)) => {
                        let chain_ctx = ctx.borrow_mut_chain_or_exit();
                        let ledger_address =
                            chain_ctx.get(&args.tx.ledger_address);
                        let client = client.unwrap_or_else(|| {
                            C::from_tendermint_address(&ledger_address)
                        });
                        client.wait_until_node_is_synced(&io).await?;
                        let args = args.to_sdk(&mut ctx)?;
                        let namada = ctx.to_sdk(client, io);
                        tx::submit_vote_proposal(&namada, args).await?;
                    }
                    Sub::TxRevealPk(TxRevealPk(args)) => {
                        let chain_ctx = ctx.borrow_mut_chain_or_exit();
                        let ledger_address =
                            chain_ctx.get(&args.tx.ledger_address);
                        let client = client.unwrap_or_else(|| {
                            C::from_tendermint_address(&ledger_address)
                        });
                        client.wait_until_node_is_synced(&io).await?;
                        let args = args.to_sdk(&mut ctx)?;
                        let namada = ctx.to_sdk(client, io);
                        tx::submit_reveal_pk(&namada, args).await?;
                    }
                    Sub::Bond(Bond(args)) => {
                        let chain_ctx = ctx.borrow_mut_chain_or_exit();
                        let ledger_address =
                            chain_ctx.get(&args.tx.ledger_address);
                        let client = client.unwrap_or_else(|| {
                            C::from_tendermint_address(&ledger_address)
                        });
                        client.wait_until_node_is_synced(&io).await?;
                        let args = args.to_sdk(&mut ctx)?;
                        let namada = ctx.to_sdk(client, io);
                        tx::submit_bond(&namada, args).await?;
                    }
                    Sub::Unbond(Unbond(args)) => {
                        let chain_ctx = ctx.borrow_mut_chain_or_exit();
                        let ledger_address =
                            chain_ctx.get(&args.tx.ledger_address);
                        let client = client.unwrap_or_else(|| {
                            C::from_tendermint_address(&ledger_address)
                        });
                        client.wait_until_node_is_synced(&io).await?;
                        let args = args.to_sdk(&mut ctx)?;
                        let namada = ctx.to_sdk(client, io);
                        tx::submit_unbond(&namada, args).await?;
                    }
                    Sub::Withdraw(Withdraw(args)) => {
                        let chain_ctx = ctx.borrow_mut_chain_or_exit();
                        let ledger_address =
                            chain_ctx.get(&args.tx.ledger_address);
                        let client = client.unwrap_or_else(|| {
                            C::from_tendermint_address(&ledger_address)
                        });
                        client.wait_until_node_is_synced(&io).await?;
                        let args = args.to_sdk(&mut ctx)?;
                        let namada = ctx.to_sdk(client, io);
                        tx::submit_withdraw(&namada, args).await?;
                    }
                    Sub::ClaimRewards(ClaimRewards(args)) => {
                        let chain_ctx = ctx.borrow_mut_chain_or_exit();
                        let ledger_address =
                            chain_ctx.get(&args.tx.ledger_address);
                        let client = client.unwrap_or_else(|| {
                            C::from_tendermint_address(&ledger_address)
                        });
                        client.wait_until_node_is_synced(&io).await?;
                        let args = args.to_sdk(&mut ctx)?;
                        let namada = ctx.to_sdk(client, io);
                        tx::submit_claim_rewards(&namada, args).await?;
                    }
                    Sub::Redelegate(Redelegate(args)) => {
                        let chain_ctx = ctx.borrow_mut_chain_or_exit();
                        let ledger_address =
                            chain_ctx.get(&args.tx.ledger_address);
                        let client = client.unwrap_or_else(|| {
                            C::from_tendermint_address(&ledger_address)
                        });
                        client.wait_until_node_is_synced(&io).await?;
                        let args = args.to_sdk(&mut ctx)?;
                        let namada = ctx.to_sdk(client, io);
                        tx::submit_redelegate(&namada, args).await?;
                    }
                    Sub::TxCommissionRateChange(TxCommissionRateChange(
                        args,
                    )) => {
                        let chain_ctx = ctx.borrow_mut_chain_or_exit();
                        let ledger_address =
                            chain_ctx.get(&args.tx.ledger_address);
                        let client = client.unwrap_or_else(|| {
                            C::from_tendermint_address(&ledger_address)
                        });
                        client.wait_until_node_is_synced(&io).await?;
                        let args = args.to_sdk(&mut ctx)?;
                        let namada = ctx.to_sdk(client, io);
                        tx::submit_validator_commission_change(&namada, args)
                            .await?;
                    }
                    Sub::TxChangeConsensusKey(TxChangeConsensusKey(args)) => {
                        let chain_ctx = ctx.borrow_mut_chain_or_exit();
                        let ledger_address =
                            chain_ctx.get(&args.tx.ledger_address);
                        let client = client.unwrap_or_else(|| {
                            C::from_tendermint_address(&ledger_address)
                        });
                        client.wait_until_node_is_synced(&io).await?;
                        let args = args.to_sdk(&mut ctx)?;
                        let namada = ctx.to_sdk(client, io);
                        tx::submit_change_consensus_key(&namada, args).await?;
                    }
                    Sub::TxMetadataChange(TxMetadataChange(args)) => {
                        let chain_ctx = ctx.borrow_mut_chain_or_exit();
                        let ledger_address =
                            chain_ctx.get(&args.tx.ledger_address);
                        let client = client.unwrap_or_else(|| {
                            C::from_tendermint_address(&ledger_address)
                        });
                        client.wait_until_node_is_synced(&io).await?;
                        let args = args.to_sdk(&mut ctx)?;
                        let namada = ctx.to_sdk(client, io);
                        tx::submit_validator_metadata_change(&namada, args)
                            .await?;
                    }
                    Sub::ShieldedSync(ShieldedSync(args)) => {
                        let mut args = args.to_sdk(&mut ctx)?;
                        let chain_ctx = ctx.take_chain_or_exit();
                        let client = client.unwrap_or_else(|| {
                            C::from_tendermint_address(&args.ledger_address)
                        });
                        if args.with_indexer.is_none() {
                            client.wait_until_node_is_synced(&io).await?;
                        }
<<<<<<< HEAD
                        args.viewing_keys.extend(
                            chain_ctx
                                .wallet
                                .get_viewing_keys()
                                .values()
                                .copied(),
                        );

=======
                        let vks = chain_ctx
                            .wallet
                            .get_viewing_keys()
                            .values()
                            .copied()
                            .chain(args.viewing_keys)
                            .map(|vk| vk.map(|vk| vk.as_viewing_key()))
                            .collect::<Vec<_>>();
>>>>>>> c7520ac8
                        crate::client::masp::syncing(
                            chain_ctx.shielded,
                            client,
                            args,
                            &io,
<<<<<<< HEAD
=======
                            args.start_query_height,
                            args.last_query_height,
                            &args.spending_keys,
                            &vks,
>>>>>>> c7520ac8
                        )
                        .await?;
                    }
                    Sub::GenIbcShieldingTransfer(GenIbcShieldingTransfer(
                        args,
                    )) => {
                        let chain_ctx = ctx.borrow_mut_chain_or_exit();
                        let ledger_address =
                            chain_ctx.get(&args.query.ledger_address);
                        let client = client.unwrap_or_else(|| {
                            C::from_tendermint_address(&ledger_address)
                        });
                        client.wait_until_node_is_synced(&io).await?;
                        let args = args.to_sdk(&mut ctx)?;
                        let namada = ctx.to_sdk(client, io);
                        tx::gen_ibc_shielding_transfer(&namada, args).await?;
                    }
                    #[cfg(feature = "namada-eth-bridge")]
                    Sub::AddToEthBridgePool(args) => {
                        let args = args.0;
                        let chain_ctx = ctx.borrow_mut_chain_or_exit();
                        let ledger_address =
                            chain_ctx.get(&args.tx.ledger_address);
                        let client = client.unwrap_or_else(|| {
                            C::from_tendermint_address(&ledger_address)
                        });
                        client.wait_until_node_is_synced(&io).await?;
                        let args = args.to_sdk(&mut ctx)?;
                        let namada = ctx.to_sdk(client, io);
                        tx::submit_bridge_pool_tx(&namada, args).await?;
                    }
                    #[cfg(not(feature = "namada-eth-bridge"))]
                    Sub::AddToEthBridgePool(_) => {
                        display_line!(
                            &io,
                            "The Namada Ethereum bridge is disabled"
                        );
                    }
                    Sub::TxUnjailValidator(TxUnjailValidator(args)) => {
                        let chain_ctx = ctx.borrow_mut_chain_or_exit();
                        let ledger_address =
                            chain_ctx.get(&args.tx.ledger_address);
                        let client = client.unwrap_or_else(|| {
                            C::from_tendermint_address(&ledger_address)
                        });
                        client.wait_until_node_is_synced(&io).await?;
                        let args = args.to_sdk(&mut ctx)?;
                        let namada = ctx.to_sdk(client, io);
                        tx::submit_unjail_validator(&namada, args).await?;
                    }
                    Sub::TxDeactivateValidator(TxDeactivateValidator(args)) => {
                        let chain_ctx = ctx.borrow_mut_chain_or_exit();
                        let ledger_address =
                            chain_ctx.get(&args.tx.ledger_address);
                        let client = client.unwrap_or_else(|| {
                            C::from_tendermint_address(&ledger_address)
                        });
                        client.wait_until_node_is_synced(&io).await?;
                        let args = args.to_sdk(&mut ctx)?;
                        let namada = ctx.to_sdk(client, io);
                        tx::submit_deactivate_validator(&namada, args).await?;
                    }
                    Sub::TxReactivateValidator(TxReactivateValidator(args)) => {
                        let chain_ctx = ctx.borrow_mut_chain_or_exit();
                        let ledger_address =
                            chain_ctx.get(&args.tx.ledger_address);
                        let client = client.unwrap_or_else(|| {
                            C::from_tendermint_address(&ledger_address)
                        });
                        client.wait_until_node_is_synced(&io).await?;
                        let args = args.to_sdk(&mut ctx)?;
                        let namada = ctx.to_sdk(client, io);
                        tx::submit_reactivate_validator(&namada, args).await?;
                    }
                    Sub::TxUpdateStewardCommission(
                        TxUpdateStewardCommission(args),
                    ) => {
                        let chain_ctx = ctx.borrow_mut_chain_or_exit();
                        let ledger_address =
                            chain_ctx.get(&args.tx.ledger_address);
                        let client = client.unwrap_or_else(|| {
                            C::from_tendermint_address(&ledger_address)
                        });
                        client.wait_until_node_is_synced(&io).await?;
                        let args = args.to_sdk(&mut ctx)?;
                        let namada = ctx.to_sdk(client, io);
                        tx::submit_update_steward_commission(&namada, args)
                            .await?;
                    }
                    Sub::TxResignSteward(TxResignSteward(args)) => {
                        let chain_ctx = ctx.borrow_mut_chain_or_exit();
                        let ledger_address =
                            chain_ctx.get(&args.tx.ledger_address);
                        let client = client.unwrap_or_else(|| {
                            C::from_tendermint_address(&ledger_address)
                        });
                        client.wait_until_node_is_synced(&io).await?;
                        let args = args.to_sdk(&mut ctx)?;
                        let namada = ctx.to_sdk(client, io);
                        tx::submit_resign_steward(&namada, args).await?;
                    }
                    // Ledger queries
                    Sub::QueryEpoch(QueryEpoch(args)) => {
                        let chain_ctx = ctx.borrow_mut_chain_or_exit();
                        let ledger_address =
                            chain_ctx.get(&args.ledger_address);
                        let client = client.unwrap_or_else(|| {
                            C::from_tendermint_address(&ledger_address)
                        });
                        client.wait_until_node_is_synced(&io).await?;
                        let namada = ctx.to_sdk(client, io);
                        rpc::query_and_print_epoch(&namada).await;
                    }
                    Sub::QueryNextEpochInfo(QueryNextEpochInfo(args)) => {
                        let chain_ctx = ctx.borrow_mut_chain_or_exit();
                        let ledger_address =
                            chain_ctx.get(&args.ledger_address);
                        let client = client.unwrap_or_else(|| {
                            C::from_tendermint_address(&ledger_address)
                        });
                        client.wait_until_node_is_synced(&io).await?;
                        let namada = ctx.to_sdk(client, io);
                        rpc::query_and_print_next_epoch_info(&namada).await;
                    }
                    Sub::QueryStatus(QueryStatus(args)) => {
                        let chain_ctx = ctx.borrow_mut_chain_or_exit();
                        let ledger_address =
                            chain_ctx.get(&args.ledger_address);
                        let client = client.unwrap_or_else(|| {
                            C::from_tendermint_address(&ledger_address)
                        });
                        let namada = ctx.to_sdk(client, io);
                        rpc::query_and_print_status(&namada).await;
                    }
                    Sub::QueryValidatorState(QueryValidatorState(args)) => {
                        let chain_ctx = ctx.borrow_mut_chain_or_exit();
                        let ledger_address =
                            chain_ctx.get(&args.query.ledger_address);
                        let client = client.unwrap_or_else(|| {
                            C::from_tendermint_address(&ledger_address)
                        });
                        client.wait_until_node_is_synced(&io).await?;
                        let args = args.to_sdk(&mut ctx)?;
                        let namada = ctx.to_sdk(client, io);
                        rpc::query_and_print_validator_state(&namada, args)
                            .await;
                    }
                    Sub::QueryConversions(QueryConversions(args)) => {
                        let chain_ctx = ctx.borrow_mut_chain_or_exit();
                        let ledger_address =
                            chain_ctx.get(&args.query.ledger_address);
                        let client = client.unwrap_or_else(|| {
                            C::from_tendermint_address(&ledger_address)
                        });
                        client.wait_until_node_is_synced(&io).await?;
                        let args = args.to_sdk(&mut ctx)?;
                        let namada = ctx.to_sdk(client, io);
                        rpc::query_conversions(&namada, args).await;
                    }
                    Sub::QueryMaspRewardTokens(QueryMaspRewardTokens(args)) => {
                        let chain_ctx = ctx.borrow_mut_chain_or_exit();
                        let ledger_address =
                            chain_ctx.get(&args.ledger_address);
                        let client = client.unwrap_or_else(|| {
                            C::from_tendermint_address(&ledger_address)
                        });
                        client.wait_until_node_is_synced(&io).await?;
                        let namada = ctx.to_sdk(client, io);
                        rpc::query_masp_reward_tokens(&namada).await;
                    }
                    Sub::QueryBlock(QueryBlock(args)) => {
                        let chain_ctx = ctx.borrow_mut_chain_or_exit();
                        let ledger_address =
                            chain_ctx.get(&args.ledger_address);
                        let client = client.unwrap_or_else(|| {
                            C::from_tendermint_address(&ledger_address)
                        });
                        client.wait_until_node_is_synced(&io).await?;
                        let namada = ctx.to_sdk(client, io);
                        rpc::query_block(&namada).await;
                    }
                    Sub::QueryBalance(QueryBalance(args)) => {
                        let chain_ctx = ctx.borrow_mut_chain_or_exit();
                        let ledger_address =
                            chain_ctx.get(&args.query.ledger_address);
                        let client = client.unwrap_or_else(|| {
                            C::from_tendermint_address(&ledger_address)
                        });
                        client.wait_until_node_is_synced(&io).await?;
                        let args = args.to_sdk(&mut ctx)?;
                        let namada = ctx.to_sdk(client, io);
                        rpc::query_balance(&namada, args).await;
                    }
                    Sub::QueryBonds(QueryBonds(args)) => {
                        let chain_ctx = ctx.borrow_mut_chain_or_exit();
                        let ledger_address =
                            chain_ctx.get(&args.query.ledger_address);
                        let client = client.unwrap_or_else(|| {
                            C::from_tendermint_address(&ledger_address)
                        });
                        client.wait_until_node_is_synced(&io).await?;
                        let args = args.to_sdk(&mut ctx)?;
                        let namada = ctx.to_sdk(client, io);
                        rpc::query_bonds(&namada, args)
                            .await
                            .expect("expected successful query of bonds");
                    }
                    Sub::QueryBondedStake(QueryBondedStake(args)) => {
                        let chain_ctx = ctx.borrow_mut_chain_or_exit();
                        let ledger_address =
                            chain_ctx.get(&args.query.ledger_address);
                        let client = client.unwrap_or_else(|| {
                            C::from_tendermint_address(&ledger_address)
                        });
                        client.wait_until_node_is_synced(&io).await?;
                        let args = args.to_sdk(&mut ctx)?;
                        let namada = ctx.to_sdk(client, io);
                        rpc::query_bonded_stake(&namada, args).await;
                    }
                    Sub::QueryCommissionRate(QueryCommissionRate(args)) => {
                        let chain_ctx = ctx.borrow_mut_chain_or_exit();
                        let ledger_address =
                            chain_ctx.get(&args.query.ledger_address);
                        let client = client.unwrap_or_else(|| {
                            C::from_tendermint_address(&ledger_address)
                        });
                        client.wait_until_node_is_synced(&io).await?;
                        let args = args.to_sdk(&mut ctx)?;
                        let namada = ctx.to_sdk(client, io);
                        rpc::query_and_print_commission_rate(&namada, args)
                            .await;
                    }
                    Sub::QueryMetaData(QueryMetaData(args)) => {
                        let chain_ctx = ctx.borrow_mut_chain_or_exit();
                        let ledger_address =
                            chain_ctx.get(&args.query.ledger_address);
                        let client = client.unwrap_or_else(|| {
                            C::from_tendermint_address(&ledger_address)
                        });
                        client.wait_until_node_is_synced(&io).await?;
                        let args = args.to_sdk(&mut ctx)?;
                        let namada = ctx.to_sdk(client, io);
                        rpc::query_and_print_metadata(&namada, args).await;
                    }
                    Sub::QuerySlashes(QuerySlashes(args)) => {
                        let chain_ctx = ctx.borrow_mut_chain_or_exit();
                        let ledger_address =
                            chain_ctx.get(&args.query.ledger_address);
                        let client = client.unwrap_or_else(|| {
                            C::from_tendermint_address(&ledger_address)
                        });
                        client.wait_until_node_is_synced(&io).await?;
                        let args = args.to_sdk(&mut ctx)?;
                        let namada = ctx.to_sdk(client, io);
                        rpc::query_slashes(&namada, args).await;
                    }
                    Sub::QueryRewards(QueryRewards(args)) => {
                        let chain_ctx = ctx.borrow_mut_chain_or_exit();
                        let ledger_address =
                            chain_ctx.get(&args.query.ledger_address);
                        let client = client.unwrap_or_else(|| {
                            C::from_tendermint_address(&ledger_address)
                        });
                        client.wait_until_node_is_synced(&io).await?;
                        let args = args.to_sdk(&mut ctx)?;
                        let namada = ctx.to_sdk(client, io);
                        rpc::query_and_print_rewards(&namada, args).await;
                    }
                    Sub::QueryDelegations(QueryDelegations(args)) => {
                        let chain_ctx = ctx.borrow_mut_chain_or_exit();
                        let ledger_address =
                            chain_ctx.get(&args.query.ledger_address);
                        let client = client.unwrap_or_else(|| {
                            C::from_tendermint_address(&ledger_address)
                        });
                        client.wait_until_node_is_synced(&io).await?;
                        let args = args.to_sdk(&mut ctx)?;
                        let namada = ctx.to_sdk(client, io);
                        rpc::query_delegations(&namada, args).await;
                    }
                    Sub::QueryFindValidator(QueryFindValidator(args)) => {
                        let chain_ctx = ctx.borrow_mut_chain_or_exit();
                        let ledger_address =
                            chain_ctx.get(&args.query.ledger_address);
                        let client = client.unwrap_or_else(|| {
                            C::from_tendermint_address(&ledger_address)
                        });
                        client.wait_until_node_is_synced(&io).await?;
                        let args = args.to_sdk(&mut ctx)?;
                        let namada = ctx.to_sdk(client, io);
                        rpc::query_find_validator(&namada, args).await;
                    }
                    Sub::QueryResult(QueryResult(args)) => {
                        let chain_ctx = ctx.borrow_mut_chain_or_exit();
                        let ledger_address =
                            chain_ctx.get(&args.query.ledger_address);
                        let client = client.unwrap_or_else(|| {
                            C::from_tendermint_address(&ledger_address)
                        });
                        client.wait_until_node_is_synced(&io).await?;
                        let args = args.to_sdk(&mut ctx)?;
                        let namada = ctx.to_sdk(client, io);
                        rpc::query_result(&namada, args).await;
                    }
                    Sub::QueryRawBytes(QueryRawBytes(args)) => {
                        let chain_ctx = ctx.borrow_mut_chain_or_exit();
                        let ledger_address =
                            chain_ctx.get(&args.query.ledger_address);
                        let client = client.unwrap_or_else(|| {
                            C::from_tendermint_address(&ledger_address)
                        });
                        client.wait_until_node_is_synced(&io).await?;
                        let args = args.to_sdk(&mut ctx)?;
                        let namada = ctx.to_sdk(client, io);
                        rpc::query_raw_bytes(&namada, args).await;
                    }
                    Sub::QueryProposal(QueryProposal(args)) => {
                        let chain_ctx = ctx.borrow_mut_chain_or_exit();
                        let ledger_address =
                            chain_ctx.get(&args.query.ledger_address);
                        let client = client.unwrap_or_else(|| {
                            C::from_tendermint_address(&ledger_address)
                        });
                        client.wait_until_node_is_synced(&io).await?;
                        let args = args.to_sdk(&mut ctx)?;
                        let namada = ctx.to_sdk(client, io);
                        rpc::query_proposal(&namada, args).await;
                    }
                    Sub::QueryProposalResult(QueryProposalResult(args)) => {
                        let chain_ctx = ctx.borrow_mut_chain_or_exit();
                        let ledger_address =
                            chain_ctx.get(&args.query.ledger_address);
                        let client = client.unwrap_or_else(|| {
                            C::from_tendermint_address(&ledger_address)
                        });
                        client.wait_until_node_is_synced(&io).await?;
                        let args = args.to_sdk(&mut ctx)?;
                        let namada = ctx.to_sdk(client, io);
                        rpc::query_proposal_result(&namada, args).await;
                    }
                    Sub::QueryProposalVotes(QueryProposalVotes(args)) => {
                        let chain_ctx = ctx.borrow_mut_chain_or_exit();
                        let ledger_address =
                            chain_ctx.get(&args.query.ledger_address);
                        let client = client.unwrap_or_else(|| {
                            C::from_tendermint_address(&ledger_address)
                        });
                        client.wait_until_node_is_synced(&io).await?;
                        let args = args.to_sdk(&mut ctx)?;
                        let namada = ctx.to_sdk(client, io);
                        rpc::query_proposal_votes(&namada, args).await;
                    }
                    Sub::QueryProtocolParameters(QueryProtocolParameters(
                        args,
                    )) => {
                        let chain_ctx = ctx.borrow_mut_chain_or_exit();
                        let ledger_address =
                            chain_ctx.get(&args.query.ledger_address);
                        let client = client.unwrap_or_else(|| {
                            C::from_tendermint_address(&ledger_address)
                        });
                        client.wait_until_node_is_synced(&io).await?;
                        let args = args.to_sdk(&mut ctx)?;
                        let namada = ctx.to_sdk(client, io);
                        rpc::query_protocol_parameters(&namada, args).await;
                    }
                    Sub::QueryPgf(QueryPgf(args)) => {
                        let chain_ctx = ctx.borrow_mut_chain_or_exit();
                        let ledger_address =
                            chain_ctx.get(&args.query.ledger_address);
                        let client = client.unwrap_or_else(|| {
                            C::from_tendermint_address(&ledger_address)
                        });
                        client.wait_until_node_is_synced(&io).await?;
                        let args = args.to_sdk(&mut ctx)?;
                        let namada = ctx.to_sdk(client, io);
                        rpc::query_pgf(&namada, args).await;
                    }
                    Sub::QueryAccount(QueryAccount(args)) => {
                        let chain_ctx = ctx.borrow_mut_chain_or_exit();
                        let ledger_address =
                            chain_ctx.get(&args.query.ledger_address);
                        let client = client.unwrap_or_else(|| {
                            C::from_tendermint_address(&ledger_address)
                        });
                        client.wait_until_node_is_synced(&io).await?;
                        let args = args.to_sdk(&mut ctx)?;
                        let namada = ctx.to_sdk(client, io);
                        rpc::query_account(&namada, args).await;
                    }
                    Sub::SignTx(SignTx(args)) => {
                        let chain_ctx = ctx.borrow_mut_chain_or_exit();
                        let ledger_address =
                            chain_ctx.get(&args.tx.ledger_address);
                        let client = client.unwrap_or_else(|| {
                            C::from_tendermint_address(&ledger_address)
                        });
                        client.wait_until_node_is_synced(&io).await?;
                        let args = args.to_sdk(&mut ctx)?;
                        let namada = ctx.to_sdk(client, io);
                        tx::sign_tx(&namada, args).await?;
                    }
                }
            }
            cli::NamadaClient::WithoutContext(cmd, global_args) => match cmd {
                // Utils cmds
                ClientUtils::JoinNetwork(JoinNetwork(args)) => {
                    utils::join_network(global_args, args).await
                }
                ClientUtils::ValidateWasm(ValidateWasm(args)) => {
                    utils::validate_wasm(args)
                }
                ClientUtils::InitNetwork(InitNetwork(args)) => {
                    utils::init_network(global_args, args);
                }
                ClientUtils::GenesisBond(GenesisBond(args)) => {
                    utils::genesis_bond(global_args, args)
                }
                ClientUtils::DeriveGenesisAddresses(
                    DeriveGenesisAddresses(args),
                ) => utils::derive_genesis_addresses(global_args, args),
                ClientUtils::InitGenesisEstablishedAccount(
                    InitGenesisEstablishedAccount(args),
                ) => utils::init_genesis_established_account(global_args, args),
                ClientUtils::InitGenesisValidator(InitGenesisValidator(
                    args,
                )) => utils::init_genesis_validator(global_args, args),
                ClientUtils::PkToTmAddress(PkToTmAddress(args)) => {
                    utils::pk_to_tm_address(global_args, args)
                }
                ClientUtils::DefaultBaseDir(DefaultBaseDir(args)) => {
                    utils::default_base_dir(global_args, args)
                }
                ClientUtils::EpochSleep(EpochSleep(args)) => {
                    let mut ctx = cli::Context::new::<IO>(global_args)
                        .expect("expected to construct a context");
                    let chain_ctx = ctx.borrow_mut_chain_or_exit();
                    let ledger_address = chain_ctx.get(&args.ledger_address);
                    let client = C::from_tendermint_address(&ledger_address);
                    client.wait_until_node_is_synced(&io).await?;
                    let args = args.to_sdk(&mut ctx)?;
                    let namada = ctx.to_sdk(client, io);
                    rpc::epoch_sleep(&namada, args).await;
                }
                ClientUtils::ValidateGenesisTemplates(
                    ValidateGenesisTemplates(args),
                ) => utils::validate_genesis_templates(global_args, args),
                ClientUtils::SignGenesisTxs(SignGenesisTxs(args)) => {
                    utils::sign_genesis_tx(global_args, args).await
                }
                ClientUtils::ParseMigrationJson(MigrationJson(args)) => {
                    #[cfg(feature = "migrations")]
                    {
                        let mut update_json = String::new();
                        let mut file = std::fs::File::open(args.path).expect(
                            "Could not fine updates file at the specified \
                             path.",
                        );
                        file.read_to_string(&mut update_json)
                            .expect("Unable to read the updates json file");
                        let updates: namada_sdk::migrations::DbChanges =
                            serde_json::from_str(&update_json).expect(
                                "Could not parse the updates file as json",
                            );
                        for change in updates.changes {
                            display_line!(io, "{}", change);
                        }
                    }
                    #[cfg(not(feature = "migrations"))]
                    {
                        display_line!(
                            io,
                            "Can only use this function if compiled with \
                             feature \"migrations\" enabled."
                        )
                    }
                }
            },
        }
        Ok(())
    }
}<|MERGE_RESOLUTION|>--- conflicted
+++ resolved
@@ -344,7 +344,6 @@
                         if args.with_indexer.is_none() {
                             client.wait_until_node_is_synced(&io).await?;
                         }
-<<<<<<< HEAD
                         args.viewing_keys.extend(
                             chain_ctx
                                 .wallet
@@ -353,28 +352,11 @@
                                 .copied(),
                         );
 
-=======
-                        let vks = chain_ctx
-                            .wallet
-                            .get_viewing_keys()
-                            .values()
-                            .copied()
-                            .chain(args.viewing_keys)
-                            .map(|vk| vk.map(|vk| vk.as_viewing_key()))
-                            .collect::<Vec<_>>();
->>>>>>> c7520ac8
                         crate::client::masp::syncing(
                             chain_ctx.shielded,
                             client,
                             args,
                             &io,
-<<<<<<< HEAD
-=======
-                            args.start_query_height,
-                            args.last_query_height,
-                            &args.spending_keys,
-                            &vks,
->>>>>>> c7520ac8
                         )
                         .await?;
                     }
