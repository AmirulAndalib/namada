--- conflicted
+++ resolved
@@ -1039,146 +1039,6 @@
             }
         }
 
-<<<<<<< HEAD
-        let balance_keys: Vec<_> = tx_changed_keys
-            .iter()
-            .filter_map(is_any_shielded_action_balance_key)
-            .collect();
-        let (source, token, amount) = match shielded.transparent_bundle() {
-            Some(transp_bundle) => {
-                // Shielding/Unshielding transfer
-                match (transp_bundle.vin.len(), transp_bundle.vout.len()) {
-                    (0, 0) => {
-                        return Err(Error::Other(
-                            "Expected shielding/unshielding transaction"
-                                .to_string(),
-                        ));
-                    }
-                    (_, 0) => {
-                        // Shielding, only if we are syncing. If in
-                        // speculative context do not update
-                        if let ContextSyncStatus::Confirmed = self.sync_status {
-                            let addresses = balance_keys
-                                .iter()
-                                .find(|addresses| {
-                                    let owner = addresses.1.to_address_ref();
-                                    if owner != &MASP {
-                                        let transp_addr_commit =
-                                            TransparentAddress(
-                                                ripemd::Ripemd160::digest(
-                                                    sha2::Sha256::digest(
-                                                        &owner
-                                                            .serialize_to_vec(),
-                                                    ),
-                                                )
-                                                .into(),
-                                            );
-                                        // Vins contain the same address, so we
-                                        // can
-                                        // just examine the first one
-                                        transp_bundle.vin.first().is_some_and(
-                                            |vin| {
-                                                vin.address
-                                                    == transp_addr_commit
-                                            },
-                                        )
-                                    } else {
-                                        false
-                                    }
-                                })
-                                .ok_or_else(|| {
-                                    Error::Other(
-                                        "Could not find source of MASP tx"
-                                            .to_string(),
-                                    )
-                                })?;
-
-                            let amount = transp_bundle
-                                .vin
-                                .iter()
-                                .fold(Amount::zero(), |acc, vin| {
-                                    acc + Amount::from_u64(vin.value)
-                                });
-
-                            (
-                                addresses.1.to_address_ref().to_owned(),
-                                addresses.0.to_owned(),
-                                amount,
-                            )
-                        } else {
-                            return Ok(());
-                        }
-                    }
-                    (0, _) => {
-                        // Unshielding
-                        let token = balance_keys
-                            .iter()
-                            .find(|addresses| {
-                                let owner = addresses.1.to_address_ref();
-                                if owner != &MASP {
-                                    let transp_addr_commit = TransparentAddress(
-                                        ripemd::Ripemd160::digest(
-                                            sha2::Sha256::digest(
-                                                &owner.serialize_to_vec(),
-                                            ),
-                                        )
-                                        .into(),
-                                    );
-
-                                    // Vouts contain the same address, so we
-                                    // can
-                                    // just examine the first one
-                                    transp_bundle.vout.first().is_some_and(
-                                        |vout| {
-                                            vout.address == transp_addr_commit
-                                        },
-                                    )
-                                } else {
-                                    false
-                                }
-                            })
-                            .ok_or_else(|| {
-                                Error::Other(
-                                    "Could not find target of MASP tx"
-                                        .to_string(),
-                                )
-                            })?
-                            .0;
-
-                        let amount = transp_bundle
-                            .vout
-                            .iter()
-                            .fold(Amount::zero(), |acc, vout| {
-                                acc + Amount::from_u64(vout.value)
-                            });
-                        (MASP, token.to_owned(), amount)
-                    }
-                    (_, _) => {
-                        return Err(Error::Other(
-                            "MASP transaction cannot contain both transparent \
-                             inputs and outputs"
-                                .to_string(),
-                        ));
-                    }
-                }
-            }
-            None => {
-                // Shielded transfer
-                (MASP, native_token, Amount::zero())
-            }
-        };
-
-        transfer_delta.insert(
-            source,
-            MaspChange {
-                asset: token,
-                change: -amount.change(),
-            },
-        );
-        self.delta_map
-            .insert(indexed_tx, (epoch, transfer_delta, transaction_delta));
-=======
->>>>>>> 4ed62290
         Ok(())
     }
 
@@ -2518,8 +2378,12 @@
                 sighash_value,
                 binding_sig,
                 |bvk, msg, binding_sig| {
+                    // Compute the signature's message for bvk/binding_sig
+                    let mut data_to_be_signed = [0u8; 64];
+                    data_to_be_signed[0..32].copy_from_slice(&bvk.0.to_bytes());
+                    data_to_be_signed[32..64].copy_from_slice(msg);
                     bvk.verify_with_zip216(
-                        &msg,
+                        &data_to_be_signed,
                         &binding_sig,
                         VALUE_COMMITMENT_RANDOMNESS_GENERATOR,
                         self.zip216_enabled,
