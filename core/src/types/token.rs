//! A basic fungible token

<<<<<<< HEAD
use std::fmt::{Display, Formatter};
use std::ops::{Add, AddAssign, Div, Mul, Sub, SubAssign};
use std::str::FromStr;

use borsh::{BorshDeserialize, BorshSchema, BorshSerialize};
use data_encoding::BASE32HEX_NOPAD;
use masp_primitives::transaction::Transaction;
=======
use std::fmt::Display;
use std::iter::Sum;
use std::ops::{Add, AddAssign, Mul, Sub, SubAssign};
use std::str::FromStr;

use borsh::{BorshDeserialize, BorshSchema, BorshSerialize};
use rust_decimal::prelude::{Decimal, ToPrimitive};
>>>>>>> a5bad396
use serde::{Deserialize, Serialize};
use thiserror::Error;

use super::dec::POS_DECIMAL_PRECISION;
use crate::ibc::applications::transfer::Amount as IbcAmount;
use crate::ledger::storage_api::token::read_denom;
use crate::ledger::storage_api::StorageRead;
use crate::types::address::{masp, Address, DecodeError as AddressError};
<<<<<<< HEAD
use crate::types::dec::Dec;
use crate::types::storage;
=======
use crate::types::hash::Hash;
>>>>>>> a5bad396
use crate::types::storage::{DbKeySeg, Key, KeySeg};
use crate::types::uint::{self, Uint, I256};

/// Amount in micro units. For different granularity another representation
/// might be more appropriate.
#[derive(
    Clone,
    Copy,
    Default,
    BorshSerialize,
    BorshDeserialize,
    BorshSchema,
    PartialEq,
    Eq,
    PartialOrd,
    Ord,
    Debug,
    Hash,
)]
pub struct Amount {
    raw: Uint,
}

/// Maximum decimal places in a native token [`Amount`] and [`Change`].
/// For non-native (e.g. ERC20 tokens) one must read the `denom_key` storage
/// key.
pub const NATIVE_MAX_DECIMAL_PLACES: u8 = 6;

/// Decimal scale of a native token [`Amount`] and [`Change`].
/// For non-native (e.g. ERC20 tokens) one must read the `denom_key` storage
/// key.
pub const NATIVE_SCALE: u64 = 1_000_000;

/// A change in tokens amount
pub type Change = I256;

impl Amount {
    /// Get the amount as a [`Change`]
    pub fn change(&self) -> Change {
        self.raw.try_into().unwrap()
    }

    /// Spend a given amount.
    /// Panics when given `amount` > `self.raw` amount.
    pub fn spend(&mut self, amount: &Amount) {
        self.raw = self.raw.checked_sub(amount.raw).unwrap();
    }

    /// Receive a given amount.
    /// Panics on overflow and when [`uint::MAX_SIGNED_VALUE`] is exceeded.
    pub fn receive(&mut self, amount: &Amount) {
        self.raw = self.raw.checked_add(amount.raw).unwrap();
    }

    /// Create a new amount of native token from whole number of tokens
    pub fn native_whole(amount: u64) -> Self {
        Self {
            raw: Uint::from(amount) * NATIVE_SCALE,
        }
    }

    /// Get the raw [`Uint`] value, which represents namnam
    pub fn raw_amount(&self) -> Uint {
        self.raw
    }

    /// Create a new amount with the maximum value
    pub fn max() -> Self {
        Self {
            raw: uint::MAX_VALUE,
        }
    }

    /// Create a new amount with the maximum signed value
    pub fn max_signed() -> Self {
        Self {
            raw: uint::MAX_SIGNED_VALUE,
        }
    }

    /// Zero [`Amount`].
    pub fn zero() -> Self {
        Self::default()
    }

    /// Check if [`Amount`] is zero.
    pub fn is_zero(&self) -> bool {
        self.raw == Uint::from(0)
    }

    /// Checked addition. Returns `None` on overflow or if
    /// the amount exceed [`uint::MAX_VALUE`]
    pub fn checked_add(&self, amount: Amount) -> Option<Self> {
        self.raw.checked_add(amount.raw).and_then(|result| {
            if result <= uint::MAX_VALUE {
                Some(Self { raw: result })
            } else {
                None
            }
        })
    }

    /// Checked addition. Returns `None` on overflow or if
    /// the amount exceed [`uint::MAX_SIGNED_VALUE`]
    pub fn checked_signed_add(&self, amount: Amount) -> Option<Self> {
        self.raw.checked_add(amount.raw).and_then(|result| {
            if result <= uint::MAX_SIGNED_VALUE {
                Some(Self { raw: result })
            } else {
                None
            }
        })
    }

    /// Checked subtraction. Returns `None` on underflow
    pub fn checked_sub(&self, amount: Amount) -> Option<Self> {
        self.raw
            .checked_sub(amount.raw)
            .map(|result| Self { raw: result })
    }

    /// Create amount from the absolute value of `Change`.
    pub fn from_change(change: Change) -> Self {
        Self { raw: change.abs() }
    }

    /// Given a string and a denomination, parse an amount from string.
    pub fn from_str(
        string: impl AsRef<str>,
        denom: impl Into<u8>,
    ) -> Result<Amount, AmountParseError> {
        DenominatedAmount::from_str(string.as_ref())?
            .increase_precision(denom.into().into())
            .map(Into::into)
    }

    /// Attempt to convert an unsigned integer to an `Amount` with the
    /// specified precision.
    pub fn from_uint(
        uint: impl Into<Uint>,
        denom: impl Into<u8>,
    ) -> Result<Self, AmountParseError> {
        let denom = denom.into();
        match Uint::from(10)
            .checked_pow(Uint::from(denom))
            .and_then(|scaling| scaling.checked_mul(uint.into()))
        {
            Some(amount) => Ok(Self { raw: amount }),
            None => Err(AmountParseError::ConvertToDecimal),
        }
    }

    /// Given a u64 and [`MaspDenom`], construct the corresponding
    /// amount.
    pub fn from_masp_denominated(val: u64, denom: MaspDenom) -> Self {
        let mut raw = [0u64; 4];
        raw[denom as usize] = val;
        Self { raw: Uint(raw) }
    }

    /// Get a string representation of a native token amount.
    pub fn to_string_native(&self) -> String {
        DenominatedAmount {
            amount: *self,
            denom: NATIVE_MAX_DECIMAL_PLACES.into(),
        }
        .to_string_precise()
    }

    /// Add denomination info if it exists in storage.
    pub fn denominated(
        &self,
        token: &Address,
        sub_prefix: Option<&Key>,
        storage: &impl StorageRead,
    ) -> Option<DenominatedAmount> {
        let denom = read_denom(storage, token, sub_prefix)
            .expect("Should be able to read storage");
        denom.map(|denom| DenominatedAmount {
            amount: *self,
            denom,
        })
    }

    /// Convert to an [`Amount`] under the assumption that the input
    /// string encodes all necessary decimal places.
    pub fn from_string_precise(string: &str) -> Result<Self, AmountParseError> {
        DenominatedAmount::from_str(string).map(|den| den.amount)
    }
}

/// Given a number represented as `M*B^D`, then
/// `M` is the matissa, `B` is the base and `D`
/// is the denomination, represented by this stuct.
#[derive(
    Debug,
    Copy,
    Clone,
    Hash,
    PartialEq,
    Eq,
    PartialOrd,
    Ord,
    BorshSerialize,
    BorshDeserialize,
    BorshSchema,
    Serialize,
    Deserialize,
)]
#[serde(transparent)]
pub struct Denomination(pub u8);

impl From<u8> for Denomination {
    fn from(denom: u8) -> Self {
        Self(denom)
    }
}

impl From<Denomination> for u8 {
    fn from(denom: Denomination) -> Self {
        denom.0
    }
}

/// An amount with its denomination.
#[derive(
    Debug,
    Copy,
    Clone,
    Hash,
    PartialEq,
    Eq,
    PartialOrd,
    Ord,
    BorshSerialize,
    BorshDeserialize,
    BorshSchema,
)]
pub struct DenominatedAmount {
    /// The mantissa
    pub amount: Amount,
    /// The number of decimal places in base ten.
    pub denom: Denomination,
}

impl DenominatedAmount {
    /// A precise string representation. The number of
    /// decimal places in this string gives the denomination.
    /// This not true of the string produced by the `Display`
    /// trait.
    pub fn to_string_precise(&self) -> String {
        let decimals = self.denom.0 as usize;
        let mut string = self.amount.raw.to_string();
        if string.len() > decimals {
            string.insert(string.len() - decimals, '.');
        } else {
            for _ in string.len()..decimals {
                string.insert(0, '0');
            }
            string.insert(0, '.');
            string.insert(0, '0');
        }
        string
    }

    /// Find the minimal precision that holds this value losslessly.
    /// This equates to stripping trailing zeros after the decimal
    /// place.
    pub fn canonical(self) -> Self {
        let mut value = self.amount.raw;
        let ten = Uint::from(10);
        let mut denom = self.denom.0;
        for _ in 0..self.denom.0 {
            let (div, rem) = value.div_mod(ten);
            if rem == Uint::zero() {
                value = div;
                denom -= 1;
            }
        }
        Self {
            amount: Amount { raw: value },
            denom: denom.into(),
        }
    }

    /// Attempt to increase the precision of an amount. Can fail
    /// if the resulting amount does not fit into 256 bits.
    pub fn increase_precision(
        self,
        denom: Denomination,
    ) -> Result<Self, AmountParseError> {
        if denom.0 < self.denom.0 {
            return Err(AmountParseError::PrecisionDecrease);
        }
        Uint::from(10)
            .checked_pow(Uint::from(denom.0 - self.denom.0))
            .and_then(|scaling| self.amount.raw.checked_mul(scaling))
            .map(|amount| Self {
                amount: Amount { raw: amount },
                denom,
            })
            .ok_or(AmountParseError::PrecisionOverflow)
    }
}

impl Display for DenominatedAmount {
    fn fmt(&self, f: &mut std::fmt::Formatter<'_>) -> std::fmt::Result {
        let string = self.to_string_precise();
        let string = string.trim_end_matches(&['0']);
        let string = string.trim_end_matches(&['.']);
        f.write_str(string)
    }
}

impl FromStr for DenominatedAmount {
    type Err = AmountParseError;

    fn from_str(s: &str) -> Result<Self, Self::Err> {
        let precision = s.find('.').map(|pos| s.len() - pos - 1);
        let digits = s
            .chars()
            .filter_map(|c| {
                if c.is_numeric() {
                    c.to_digit(10).map(Uint::from)
                } else {
                    None
                }
            })
            .rev()
            .collect::<Vec<_>>();
        if digits.len() != s.len() && precision.is_none()
            || digits.len() != s.len() - 1 && precision.is_some()
        {
            return Err(AmountParseError::NotNumeric);
        }
        if digits.len() > 77 {
            return Err(AmountParseError::ScaleTooLarge(
                digits.len() as u32,
                77,
            ));
        }
        let mut value = Uint::default();
        let ten = Uint::from(10);
        for (pow, digit) in digits.into_iter().enumerate() {
            value = ten
                .checked_pow(Uint::from(pow))
                .and_then(|scaling| scaling.checked_mul(digit))
                .and_then(|scaled| value.checked_add(scaled))
                .ok_or(AmountParseError::InvalidRange)?;
        }
        let denom = Denomination(precision.unwrap_or_default() as u8);
        Ok(Self {
            amount: Amount { raw: value },
            denom,
        })
    }
}

impl serde::Serialize for Amount {
    fn serialize<S>(
        &self,
        serializer: S,
    ) -> std::result::Result<S::Ok, S::Error>
    where
        S: serde::Serializer,
    {
        let amount_string = self.raw.to_string();
        serde::Serialize::serialize(&amount_string, serializer)
    }
}

impl<'de> serde::Deserialize<'de> for Amount {
    fn deserialize<D>(deserializer: D) -> std::result::Result<Self, D::Error>
    where
        D: serde::Deserializer<'de>,
    {
        let amount_string: String =
            serde::Deserialize::deserialize(deserializer)?;
        let amt = DenominatedAmount::from_str(&amount_string).unwrap();
        Ok(amt.amount)
    }
}

impl serde::Serialize for DenominatedAmount {
    fn serialize<S>(
        &self,
        serializer: S,
    ) -> std::result::Result<S::Ok, S::Error>
    where
        S: serde::Serializer,
    {
        let amount_string = self.to_string_precise();
        serde::Serialize::serialize(&amount_string, serializer)
    }
}

impl<'de> serde::Deserialize<'de> for DenominatedAmount {
    fn deserialize<D>(deserializer: D) -> std::result::Result<Self, D::Error>
    where
        D: serde::Deserializer<'de>,
    {
        use serde::de::Error;
        let amount_string: String =
            serde::Deserialize::deserialize(deserializer)?;
        Self::from_str(&amount_string).map_err(D::Error::custom)
    }
}

<<<<<<< HEAD
impl<'a> From<&'a DenominatedAmount> for &'a Amount {
    fn from(denom: &'a DenominatedAmount) -> Self {
        &denom.amount
    }
}

impl From<DenominatedAmount> for Amount {
    fn from(denom: DenominatedAmount) -> Self {
        denom.amount
=======
impl From<Amount> for Decimal {
    fn from(amount: Amount) -> Self {
        Into::<Decimal>::into(amount.micro)
    }
}

impl From<Decimal> for Amount {
    fn from(micro: Decimal) -> Self {
        let res = micro.to_u64().unwrap();
        Self { micro: res }
>>>>>>> a5bad396
    }
}

// Treats the u64 as a value of the raw amount (namnam)
impl From<u64> for Amount {
    fn from(val: u64) -> Amount {
        Amount {
            raw: Uint::from(val),
        }
    }
}

impl From<Dec> for Amount {
    fn from(dec: Dec) -> Amount {
        if !dec.is_negative() {
            Amount {
                raw: dec.0.abs() / Uint::exp10(POS_DECIMAL_PRECISION as usize),
            }
        } else {
            panic!(
                "The Dec value is negative and cannot be multiplied by an \
                 Amount"
            )
        }
    }
}

impl TryFrom<Amount> for u128 {
    type Error = std::io::Error;

    fn try_from(value: Amount) -> Result<Self, Self::Error> {
        let Uint(arr) = value.raw;
        for word in arr.iter().skip(2) {
            if *word != 0 {
                return Err(std::io::Error::new(
                    std::io::ErrorKind::InvalidInput,
                    "Integer overflow when casting to u128",
                ));
            }
        }
        Ok(value.raw.low_u128())
    }
}

impl Add for Amount {
    type Output = Amount;

    fn add(mut self, rhs: Self) -> Self::Output {
        self.raw += rhs.raw;
        self
    }
}

impl Add<u64> for Amount {
    type Output = Self;

    fn add(self, rhs: u64) -> Self::Output {
        Self {
            raw: self.raw + Uint::from(rhs),
        }
    }
}

impl std::iter::Sum for Amount {
    fn sum<I: Iterator<Item = Self>>(iter: I) -> Self {
        iter.fold(Amount::zero(), |acc, amt| acc + amt)
    }
}

impl Mul<u64> for Amount {
    type Output = Amount;

    fn mul(mut self, rhs: u64) -> Self::Output {
        self.raw *= rhs;
        self
    }
}

impl Mul<Uint> for Amount {
    type Output = Amount;

    fn mul(mut self, rhs: Uint) -> Self::Output {
        self.raw *= rhs;
        self
    }
}

impl Mul<Amount> for Amount {
    type Output = Amount;

    fn mul(mut self, rhs: Amount) -> Self::Output {
        self.raw *= rhs.raw;
        self
    }
}

/// A combination of Euclidean division and fractions:
/// x*(a,b) = (a*(x//b), x%b).
impl Mul<(u64, u64)> for Amount {
    type Output = (Amount, Amount);

    fn mul(mut self, rhs: (u64, u64)) -> Self::Output {
        let amt = Amount {
            raw: (self.raw / rhs.1) * rhs.0,
        };
        self.raw %= rhs.1;
        (amt, self)
    }
}

impl Div<u64> for Amount {
    type Output = Self;

    fn div(self, rhs: u64) -> Self::Output {
        Self {
            raw: self.raw / Uint::from(rhs),
        }
    }
}

impl AddAssign for Amount {
    fn add_assign(&mut self, rhs: Self) {
        self.raw += rhs.raw
    }
}

impl Sub for Amount {
    type Output = Amount;

    fn sub(mut self, rhs: Self) -> Self::Output {
        self.raw -= rhs.raw;
        self
    }
}

impl SubAssign for Amount {
    fn sub_assign(&mut self, rhs: Self) {
        self.raw -= rhs.raw
    }
}

impl Sum for Amount {
    fn sum<I: Iterator<Item = Self>>(iter: I) -> Self {
        iter.fold(Amount::default(), |acc, next| acc + next)
    }
}

impl KeySeg for Amount {
    fn parse(string: String) -> super::storage::Result<Self>
    where
        Self: Sized,
    {
        let bytes = BASE32HEX_NOPAD.decode(string.as_ref()).map_err(|err| {
            storage::Error::ParseKeySeg(format!(
                "Failed parsing {} with {}",
                string, err
            ))
        })?;
        Ok(Amount {
            raw: Uint::from_big_endian(&bytes),
        })
    }

    fn raw(&self) -> String {
        let mut buf = [0u8; 32];
        self.raw.to_big_endian(&mut buf);
        BASE32HEX_NOPAD.encode(&buf)
    }

    fn to_db_key(&self) -> DbKeySeg {
        DbKeySeg::StringSeg(self.raw())
    }
}

#[allow(missing_docs)]
#[derive(Error, Debug)]
pub enum AmountParseError {
    #[error(
        "Error decoding token amount, too many decimal places: {0}. Maximum \
         {1}"
    )]
    ScaleTooLarge(u32, u8),
    #[error(
        "Error decoding token amount, the value is not within invalid range."
    )]
    InvalidRange,
    #[error("Error converting amount to decimal, number too large.")]
    ConvertToDecimal,
    #[error(
        "Could not convert from string, expected an unsigned 256-bit integer."
    )]
    FromString,
    #[error("Could not parse string as a correctly formatted number.")]
    NotNumeric,
    #[error("This amount cannot handle the requested precision in 256 bits.")]
    PrecisionOverflow,
    #[error("More precision given in the amount than requested.")]
    PrecisionDecrease,
}

impl From<Amount> for Change {
    fn from(amount: Amount) -> Self {
        amount.raw.try_into().unwrap()
    }
}

impl From<Change> for Amount {
    fn from(change: Change) -> Self {
        Amount { raw: change.abs() }
    }
}

impl From<Amount> for Uint {
    fn from(amount: Amount) -> Self {
        amount.raw
    }
}

/// The four possible u64 words in a [`Uint`].
/// Used for converting to MASP amounts.
#[derive(
    Copy,
    Clone,
    Debug,
    PartialEq,
    Eq,
    PartialOrd,
    Ord,
    Hash,
    BorshSerialize,
    BorshDeserialize,
)]
#[repr(u8)]
#[allow(missing_docs)]
pub enum MaspDenom {
    Zero = 0,
    One,
    Two,
    Three,
}

impl From<u8> for MaspDenom {
    fn from(denom: u8) -> Self {
        match denom {
            0 => Self::Zero,
            1 => Self::One,
            2 => Self::Two,
            3 => Self::Three,
            _ => panic!("Possible MASP denominations must be between 0 and 3"),
        }
    }
}

impl MaspDenom {
    /// Iterator over the possible denominations
    pub fn iter() -> impl Iterator<Item = MaspDenom> {
        // 0, 1, 2, 3
        (0u8..4).map(Self::from)
    }

    /// Get the corresponding u64 word from the input uint256.
    pub fn denominate<'a>(&self, amount: impl Into<&'a Amount>) -> u64 {
        let amount = amount.into();
        amount.raw.0[*self as usize]
    }

    /// Get the corresponding u64 word from the input uint256.
    pub fn denominate_i128(&self, amount: &Change) -> i128 {
        let val = amount.abs().0[*self as usize] as i128;
        if Change::is_negative(amount) {
            -val
        } else {
            val
        }
    }
}

impl TryFrom<IbcAmount> for Amount {
    type Error = AmountParseError;

    fn try_from(amount: IbcAmount) -> Result<Self, Self::Error> {
        // TODO: https://github.com/anoma/namada/issues/1089
        // TODO: OVERFLOW CHECK PLEASE (PATCH IBC TO ALLOW GETTING
        // IBCAMOUNT::MAX OR SIMILAR) if amount > u64::MAX.into() {
        //    return Err(AmountParseError::InvalidRange);
        //}
        DenominatedAmount::from_str(&amount.to_string())
            .map(|a| a.amount * NATIVE_SCALE)
    }
}

/// Key segment for a balance key
pub const BALANCE_STORAGE_KEY: &str = "balance";
/// Key segment for a denomination key
pub const DENOM_STORAGE_KEY: &str = "denomination";
/// Key segment for head shielded transaction pointer keys
pub const HEAD_TX_KEY: &str = "head-tx";
/// Key segment prefix for shielded transaction key
pub const TX_KEY_PREFIX: &str = "tx-";
/// Key segment prefix for MASP conversions
pub const CONVERSION_KEY_PREFIX: &str = "conv";
/// Key segment prefix for pinned shielded transactions
pub const PIN_KEY_PREFIX: &str = "pin-";
const TOTAL_SUPPLY_STORAGE_KEY: &str = "total_supply";

/// A fully qualified (multi-) token address.
#[derive(
    Clone,
    PartialEq,
    Eq,
    PartialOrd,
    Ord,
    Debug,
    Hash,
    BorshSerialize,
    BorshDeserialize,
)]
pub struct TokenAddress {
    /// The address of the (multi-) token
    pub address: Address,
    /// If it is a mutli-token, this indicates the sub-token.
    pub sub_prefix: Option<Key>,
}

impl TokenAddress {
    /// A function for displaying a [`TokenAddress`]. Takes a
    /// human readable name of the token as input.
    pub fn format_with_alias(&self, alias: &str) -> String {
        format!(
            "{}{}",
            alias,
            self.sub_prefix
                .as_ref()
                .map(|k| format!("/{}", k))
                .unwrap_or_default()
        )
    }
}

impl Display for TokenAddress {
    fn fmt(&self, f: &mut Formatter<'_>) -> std::fmt::Result {
        let formatted = format!(
            "{}{}",
            self.address,
            self.sub_prefix
                .as_ref()
                .map(|k| format!("/{}", k))
                .unwrap_or_default()
        );
        f.write_str(&formatted)
    }
}

/// Obtain a storage key for user's balance.
pub fn balance_key(token_addr: &Address, owner: &Address) -> Key {
    Key::from(token_addr.to_db_key())
        .push(&BALANCE_STORAGE_KEY.to_owned())
        .expect("Cannot obtain a storage key")
        .push(&owner.to_db_key())
        .expect("Cannot obtain a storage key")
}

/// Obtain a storage key prefix for all users' balances.
pub fn balance_prefix(token_addr: &Address) -> Key {
    Key::from(token_addr.to_db_key())
        .push(&BALANCE_STORAGE_KEY.to_owned())
        .expect("Cannot obtain a storage key")
}

/// Obtain a storage key prefix for multitoken balances.
pub fn multitoken_balance_prefix(
    token_addr: &Address,
    sub_prefix: &Key,
) -> Key {
    Key::from(token_addr.to_db_key()).join(sub_prefix)
}

/// Obtain a storage key for user's multitoken balance.
pub fn multitoken_balance_key(prefix: &Key, owner: &Address) -> Key {
    prefix
        .push(&BALANCE_STORAGE_KEY.to_owned())
        .expect("Cannot obtain a storage key")
        .push(&owner.to_db_key())
        .expect("Cannot obtain a storage key")
}

/// Check if the given storage key is balance key for the given token. If it is,
/// returns the owner.
pub fn is_balance_key<'a>(
    token_addr: &Address,
    key: &'a Key,
) -> Option<&'a Address> {
    match &key.segments[..] {
        [
            DbKeySeg::AddressSeg(addr),
            DbKeySeg::StringSeg(key),
            DbKeySeg::AddressSeg(owner),
        ] if key == BALANCE_STORAGE_KEY && addr == token_addr => Some(owner),
        _ => None,
    }
}

/// Check if the given storage key is balance key for unspecified token. If it
/// is, returns the token and owner address.
pub fn is_any_token_balance_key(key: &Key) -> Option<[&Address; 2]> {
    match &key.segments[..] {
        [
            DbKeySeg::AddressSeg(token),
            DbKeySeg::StringSeg(key),
            DbKeySeg::AddressSeg(owner),
        ] if key == BALANCE_STORAGE_KEY => Some([token, owner]),
        _ => None,
    }
}

/// Obtain a storage key denomination of a token.
pub fn denom_key(token_addr: &Address, sub_prefix: Option<&Key>) -> Key {
    match sub_prefix {
        Some(sub) => Key::from(token_addr.to_db_key())
            .join(sub)
            .push(&DENOM_STORAGE_KEY.to_owned())
            .expect("Cannot obtain a storage key"),
        None => Key::from(token_addr.to_db_key())
            .push(&DENOM_STORAGE_KEY.to_owned())
            .expect("Cannot obtain a storage key"),
    }
}

/// Check if the given storage key is a denomination key for the given token.
pub fn is_denom_key(token_addr: &Address, key: &Key) -> bool {
    matches!(&key.segments[..],
        [
            DbKeySeg::AddressSeg(addr),
            ..,
            DbKeySeg::StringSeg(key),
        ] if key == DENOM_STORAGE_KEY && addr == token_addr)
}

/// Check if the given storage key is a masp key
pub fn is_masp_key(key: &Key) -> bool {
    matches!(&key.segments[..],
        [DbKeySeg::AddressSeg(addr), DbKeySeg::StringSeg(key)]
            if *addr == masp()
                && (key == HEAD_TX_KEY
                    || key.starts_with(TX_KEY_PREFIX)
                    || key.starts_with(PIN_KEY_PREFIX)))
}

/// Storage key for total supply of a token
pub fn total_supply_key(token_address: &Address) -> Key {
    Key::from(token_address.to_db_key())
        .push(&TOTAL_SUPPLY_STORAGE_KEY.to_owned())
        .expect("Cannot obtain a storage key")
}

/// Is storage key for total supply of a specific token?
pub fn is_total_supply_key(key: &Key, token_address: &Address) -> bool {
    matches!(&key.segments[..], [DbKeySeg::AddressSeg(addr), DbKeySeg::StringSeg(key)] if addr == token_address && key == TOTAL_SUPPLY_STORAGE_KEY)
}

/// Check if the given storage key is multitoken balance key for the given
/// token. If it is, returns the sub prefix and the owner.
pub fn is_multitoken_balance_key<'a>(
    token_addr: &Address,
    key: &'a Key,
) -> Option<(Key, &'a Address)> {
    match key.segments.first() {
        Some(DbKeySeg::AddressSeg(addr)) if addr == token_addr => {
            multitoken_balance_owner(key)
        }
        _ => None,
    }
}

/// Check if the given storage key is multitoken balance key for unspecified
/// token. If it is, returns the sub prefix and the token and owner addresses.
pub fn is_any_multitoken_balance_key(
    key: &Key,
) -> Option<(Key, [&Address; 2])> {
    match key.segments.first() {
        Some(DbKeySeg::AddressSeg(token)) => multitoken_balance_owner(key)
            .map(|(sub, owner)| (sub, [token, owner])),
        _ => None,
    }
}

/// Check if the given storage key is token or multitoken balance key for
/// unspecified token. If it is, returns the token and owner addresses.
pub fn is_any_token_or_multitoken_balance_key(
    key: &Key,
) -> Option<[&Address; 2]> {
    is_any_multitoken_balance_key(key)
        .map(|a| a.1)
        .or_else(|| is_any_token_balance_key(key))
}

fn multitoken_balance_owner(key: &Key) -> Option<(Key, &Address)> {
    let len = key.segments.len();
    if len < 4 {
        // the key of a multitoken should have 1 or more segments other than
        // token, balance, owner
        return None;
    }
    match &key.segments[..] {
        [
            ..,
            DbKeySeg::StringSeg(balance),
            DbKeySeg::AddressSeg(owner),
        ] if balance == BALANCE_STORAGE_KEY => {
            let sub_prefix = Key {
                segments: key.segments[1..(len - 2)].to_vec(),
            };
            Some((sub_prefix, owner))
        }
        _ => None,
    }
}

/// A simple bilateral token transfer
#[derive(
    Debug,
    Clone,
    PartialEq,
    BorshSerialize,
    BorshDeserialize,
    BorshSchema,
    Hash,
    Eq,
    PartialOrd,
    Serialize,
    Deserialize,
)]
pub struct Transfer {
    /// Source address will spend the tokens
    pub source: Address,
    /// Target address will receive the tokens
    pub target: Address,
    /// Token's address
    pub token: Address,
    /// Source token's sub prefix
    pub sub_prefix: Option<Key>,
    /// The amount of tokens
    pub amount: DenominatedAmount,
    /// The unused storage location at which to place TxId
    pub key: Option<String>,
    /// Shielded transaction part
    pub shielded: Option<Hash>,
}

#[allow(missing_docs)]
#[derive(Error, Debug)]
pub enum TransferError {
    #[error("Invalid address is specified: {0}")]
    Address(AddressError),
    #[error("Invalid amount: {0}")]
    Amount(AmountParseError),
    #[error("No token is specified")]
    NoToken,
}

#[cfg(test)]
mod tests {
    use super::*;

    #[test]
    fn test_token_display() {
        let max = Amount::from_uint(u64::MAX, 0).expect("Test failed");
        assert_eq!("18446744073709.551615", max.to_string_native());
        let max = DenominatedAmount {
            amount: max,
            denom: NATIVE_MAX_DECIMAL_PLACES.into(),
        };
        assert_eq!("18446744073709.551615", max.to_string());

        let whole =
            Amount::from_uint(u64::MAX / NATIVE_SCALE * NATIVE_SCALE, 0)
                .expect("Test failed");
        assert_eq!("18446744073709.000000", whole.to_string_native());
        let whole = DenominatedAmount {
            amount: whole,
            denom: NATIVE_MAX_DECIMAL_PLACES.into(),
        };
        assert_eq!("18446744073709", whole.to_string());

        let trailing_zeroes =
            Amount::from_uint(123000, 0).expect("Test failed");
        assert_eq!("0.123000", trailing_zeroes.to_string_native());
        let trailing_zeroes = DenominatedAmount {
            amount: trailing_zeroes,
            denom: NATIVE_MAX_DECIMAL_PLACES.into(),
        };
        assert_eq!("0.123", trailing_zeroes.to_string());

        let zero = Amount::default();
        assert_eq!("0.000000", zero.to_string_native());
        let zero = DenominatedAmount {
            amount: zero,
            denom: NATIVE_MAX_DECIMAL_PLACES.into(),
        };
        assert_eq!("0", zero.to_string());

        let amount = DenominatedAmount {
            amount: Amount::from_uint(1120, 0).expect("Test failed"),
            denom: 3u8.into(),
        };
        assert_eq!("1.12", amount.to_string());
        assert_eq!("1.120", amount.to_string_precise());

        let amount = DenominatedAmount {
            amount: Amount::from_uint(1120, 0).expect("Test failed"),
            denom: 5u8.into(),
        };
        assert_eq!("0.0112", amount.to_string());
        assert_eq!("0.01120", amount.to_string_precise());
    }

    #[test]
    fn test_amount_checked_sub() {
        let max = Amount::native_whole(u64::MAX);
        let one = Amount::native_whole(1);
        let zero = Amount::native_whole(0);

        assert_eq!(zero.checked_sub(zero), Some(zero));
        assert_eq!(zero.checked_sub(one), None);
        assert_eq!(zero.checked_sub(max), None);

        assert_eq!(max.checked_sub(zero), Some(max));
        assert_eq!(max.checked_sub(one), Some(max - one));
        assert_eq!(max.checked_sub(max), Some(zero));
    }

    #[test]
    fn test_serialization_round_trip() {
        let amount: Amount = serde_json::from_str(r#""1000000000""#).unwrap();
        assert_eq!(
            amount,
            Amount {
                raw: Uint::from(1000000000)
            }
        );
        let serialized = serde_json::to_string(&amount).unwrap();
        assert_eq!(serialized, r#""1000000000""#);
    }

    #[test]
    fn test_amount_checked_add() {
        let max = Amount::max();
        let max_signed = Amount::max_signed();
        let one = Amount::native_whole(1);
        let zero = Amount::native_whole(0);

        assert_eq!(zero.checked_add(zero), Some(zero));
        assert_eq!(zero.checked_signed_add(zero), Some(zero));
        assert_eq!(zero.checked_add(one), Some(one));
        assert_eq!(zero.checked_add(max - one), Some(max - one));
        assert_eq!(
            zero.checked_signed_add(max_signed - one),
            Some(max_signed - one)
        );
        assert_eq!(zero.checked_add(max), Some(max));
        assert_eq!(zero.checked_signed_add(max_signed), Some(max_signed));

        assert_eq!(max.checked_add(zero), Some(max));
        assert_eq!(max.checked_signed_add(zero), None);
        assert_eq!(max.checked_add(one), None);
        assert_eq!(max.checked_add(max), None);

        assert_eq!(max_signed.checked_add(zero), Some(max_signed));
        assert_eq!(max_signed.checked_add(one), Some(max_signed + one));
        assert_eq!(max_signed.checked_signed_add(max_signed), None);
    }

    #[test]
    fn test_amount_from_string() {
        assert!(Amount::from_str("1.12", 1).is_err());
        assert!(Amount::from_str("0.0", 0).is_err());
        assert!(Amount::from_str("1.12", 80).is_err());
        assert!(Amount::from_str("1.12.1", 3).is_err());
        assert!(Amount::from_str("1.1a", 3).is_err());
        assert_eq!(
            Amount::zero(),
            Amount::from_str("0.0", 1).expect("Test failed")
        );
        assert_eq!(
            Amount::zero(),
            Amount::from_str(".0", 1).expect("Test failed")
        );

        let amount = Amount::from_str("1.12", 3).expect("Test failed");
        assert_eq!(amount, Amount::from_uint(1120, 0).expect("Test failed"));
        let amount = Amount::from_str(".34", 3).expect("Test failed");
        assert_eq!(amount, Amount::from_uint(340, 0).expect("Test failed"));
        let amount = Amount::from_str("0.34", 3).expect("Test failed");
        assert_eq!(amount, Amount::from_uint(340, 0).expect("Test failed"));
        let amount = Amount::from_str("34", 1).expect("Test failed");
        assert_eq!(amount, Amount::from_uint(340, 0).expect("Test failed"));
    }

    #[test]
    fn test_from_masp_denominated() {
        let uint = Uint([15u64, 16, 17, 18]);
        let original = Amount::from_uint(uint, 0).expect("Test failed");
        for denom in MaspDenom::iter() {
            let word = denom.denominate(&original);
            assert_eq!(word, denom as u64 + 15u64);
            let amount = Amount::from_masp_denominated(word, denom);
            let raw = Uint::from(amount).0;
            let mut expected = [0u64; 4];
            expected[denom as usize] = word;
            assert_eq!(raw, expected);
        }
    }

    #[test]
    fn test_key_seg() {
        let original = Amount::from_uint(1234560000, 0).expect("Test failed");
        let key = original.raw();
        let amount = Amount::parse(key).expect("Test failed");
        assert_eq!(amount, original);
    }

    #[test]
    fn test_amount_is_zero() {
        let zero = Amount::zero();
        assert!(zero.is_zero());

        let non_zero = Amount::from_uint(1, 0).expect("Test failed");
        assert!(!non_zero.is_zero());
    }
}

/// Helpers for testing with addresses.
#[cfg(any(test, feature = "testing"))]
pub mod testing {
    use proptest::prelude::*;

    use super::*;

    /// Generate an arbitrary token amount
    pub fn arb_amount() -> impl Strategy<Value = Amount> {
        any::<u64>().prop_map(|val| Amount::from_uint(val, 0).unwrap())
    }

    /// Generate an arbitrary token amount up to and including given `max` value
    pub fn arb_amount_ceiled(max: u64) -> impl Strategy<Value = Amount> {
        (0..=max).prop_map(|val| Amount::from_uint(val, 0).unwrap())
    }

    /// Generate an arbitrary non-zero token amount up to and including given
    /// `max` value
    pub fn arb_amount_non_zero_ceiled(
        max: u64,
    ) -> impl Strategy<Value = Amount> {
        (1..=max).prop_map(|val| Amount::from_uint(val, 0).unwrap())
    }
}<|MERGE_RESOLUTION|>--- conflicted
+++ resolved
@@ -1,22 +1,12 @@
 //! A basic fungible token
 
-<<<<<<< HEAD
 use std::fmt::{Display, Formatter};
+use std::iter::Sum;
 use std::ops::{Add, AddAssign, Div, Mul, Sub, SubAssign};
 use std::str::FromStr;
 
 use borsh::{BorshDeserialize, BorshSchema, BorshSerialize};
 use data_encoding::BASE32HEX_NOPAD;
-use masp_primitives::transaction::Transaction;
-=======
-use std::fmt::Display;
-use std::iter::Sum;
-use std::ops::{Add, AddAssign, Mul, Sub, SubAssign};
-use std::str::FromStr;
-
-use borsh::{BorshDeserialize, BorshSchema, BorshSerialize};
-use rust_decimal::prelude::{Decimal, ToPrimitive};
->>>>>>> a5bad396
 use serde::{Deserialize, Serialize};
 use thiserror::Error;
 
@@ -25,12 +15,9 @@
 use crate::ledger::storage_api::token::read_denom;
 use crate::ledger::storage_api::StorageRead;
 use crate::types::address::{masp, Address, DecodeError as AddressError};
-<<<<<<< HEAD
 use crate::types::dec::Dec;
+use crate::types::hash::Hash;
 use crate::types::storage;
-=======
-use crate::types::hash::Hash;
->>>>>>> a5bad396
 use crate::types::storage::{DbKeySeg, Key, KeySeg};
 use crate::types::uint::{self, Uint, I256};
 
@@ -439,7 +426,6 @@
     }
 }
 
-<<<<<<< HEAD
 impl<'a> From<&'a DenominatedAmount> for &'a Amount {
     fn from(denom: &'a DenominatedAmount) -> Self {
         &denom.amount
@@ -449,18 +435,6 @@
 impl From<DenominatedAmount> for Amount {
     fn from(denom: DenominatedAmount) -> Self {
         denom.amount
-=======
-impl From<Amount> for Decimal {
-    fn from(amount: Amount) -> Self {
-        Into::<Decimal>::into(amount.micro)
-    }
-}
-
-impl From<Decimal> for Amount {
-    fn from(micro: Decimal) -> Self {
-        let res = micro.to_u64().unwrap();
-        Self { micro: res }
->>>>>>> a5bad396
     }
 }
 
@@ -524,18 +498,21 @@
     }
 }
 
-impl std::iter::Sum for Amount {
-    fn sum<I: Iterator<Item = Self>>(iter: I) -> Self {
-        iter.fold(Amount::zero(), |acc, amt| acc + amt)
-    }
-}
-
 impl Mul<u64> for Amount {
     type Output = Amount;
 
     fn mul(mut self, rhs: u64) -> Self::Output {
         self.raw *= rhs;
         self
+    }
+}
+
+impl Mul<Amount> for u64 {
+    type Output = Amount;
+
+    fn mul(self, mut rhs: Amount) -> Self::Output {
+        rhs.raw *= self;
+        rhs
     }
 }
 
@@ -692,6 +669,8 @@
     Hash,
     BorshSerialize,
     BorshDeserialize,
+    Serialize,
+    Deserialize,
 )]
 #[repr(u8)]
 #[allow(missing_docs)]
