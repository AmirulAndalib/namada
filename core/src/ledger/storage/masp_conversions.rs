//! MASP rewards conversions

use std::collections::BTreeMap;

use borsh::{BorshDeserialize, BorshSerialize};
use masp_primitives::asset_type::AssetType;
use masp_primitives::convert::AllowedConversion;
use masp_primitives::merkle_tree::FrozenCommitmentTree;
use masp_primitives::sapling::Node;

use crate::ledger::inflation::{mint_tokens, RewardsController, ValsToUpdate};
use crate::ledger::parameters;
use crate::ledger::storage_api::token::read_denom;
use crate::ledger::storage_api::{ResultExt, StorageRead, StorageWrite};
use crate::types::address::Address;
<<<<<<< HEAD
use crate::types::storage::Epoch;
=======
use crate::types::dec::Dec;
use crate::types::storage::{Epoch, Key};
>>>>>>> 0e93a372
use crate::types::token::MaspDenom;
use crate::types::uint::{Uint, I256};
use crate::types::{address, token};

/// A representation of the conversion state
#[derive(Debug, Default, BorshSerialize, BorshDeserialize)]
pub struct ConversionState {
    /// The last amount of the native token distributed
    pub normed_inflation: Option<I256>,
    /// The tree currently containing all the conversions
    pub tree: FrozenCommitmentTree<Node>,
    /// Map assets to their latest conversion and position in Merkle tree
    #[allow(clippy::type_complexity)]
    pub assets: BTreeMap<
        AssetType,
        ((Address, MaspDenom), Epoch, AllowedConversion, usize),
    >,
}

#[cfg(feature = "wasm-runtime")]
fn calculate_masp_rewards<D, H>(
    wl_storage: &mut super::WlStorage<D, H>,
    addr: &Address,
    sub_prefix: Option<Key>,
) -> crate::ledger::storage_api::Result<(I256, I256)>
where
    D: 'static + super::DB + for<'iter> super::DBIter<'iter>,
    H: 'static + super::StorageHasher,
{
    let masp_addr = address::masp();
    // Query the storage for information

    //// information about the amount of tokens on the chain
    let total_tokens: token::Amount = wl_storage
        .read(&token::total_supply_key(addr))?
        .expect("the total supply key should be here");

    // total staked amount in the Shielded pool
    let total_token_in_masp: token::Amount = wl_storage
        .read(&token::balance_key(addr, &masp_addr))?
        .unwrap_or_default();

    let denomination = read_denom(wl_storage, addr, sub_prefix.as_ref())
        .unwrap()
        .unwrap();

    let denomination_base =
        read_denom(wl_storage, &wl_storage.get_native_token().unwrap(), None)
            .unwrap()
            .unwrap();

    let denomination_offset =
        10u64.pow((denomination.0 - denomination_base.0) as u32);
    let conversion = |amt| amt / denomination_offset;
    let total_tokens = conversion(total_tokens);
    let total_token_in_masp = conversion(total_token_in_masp);

    let epochs_per_year: u64 = wl_storage
        .read(&parameters::storage::get_epochs_per_year_key())?
        .expect("");

    //// Values from the last epoch
    let last_inflation: I256 = wl_storage
        .read(&token::last_inflation(addr))
        .expect("failure to read last inflation")
        .expect("");

    let last_locked_ratio: Dec = wl_storage
        .read(&token::last_locked_ratio(addr))
        .expect("failure to read last inflation")
        .expect("");

    //// Parameters for each token
    let max_reward_rate: Dec = wl_storage
        .read(&token::parameters::max_reward_rate(addr))
        .expect("max reward should properly decode")
        .expect("");

    let kp_gain_nom: Dec = wl_storage
        .read(&token::parameters::kp_sp_gain(addr))
        .expect("kp_gain_nom reward should properly decode")
        .expect("");

    let kd_gain_nom: Dec = wl_storage
        .read(&token::parameters::kd_sp_gain(addr))
        .expect("kd_gain_nom reward should properly decode")
        .expect("");

    let locked_target_ratio: Dec = wl_storage
        .read(&token::parameters::locked_token_ratio(addr))?
        .expect("");

    // Creating the PD controller for handing out tokens
    let controller = RewardsController::new(
        total_token_in_masp,
        total_tokens,
        locked_target_ratio,
        last_locked_ratio,
        max_reward_rate,
        token::Amount::from(last_inflation),
        kp_gain_nom,
        kd_gain_nom,
        epochs_per_year,
    );

    let ValsToUpdate {
        locked_ratio,
        inflation,
    } = RewardsController::run(controller);

    // inflation-per-token = inflation / locked tokens = n/100
    // ∴ n = (inflation * 100) / locked tokens
    // Since we must put the notes in a compatible format with the
    // note format, we must make the inflation amount discrete.
    let total_in = total_token_in_masp.change();
    let noterized_inflation = if total_in.is_zero() {
        I256::zero()
    } else {
        I256::from(100 * inflation) / (total_token_in_masp.change())
    };
    let clamped_inflation =
        I256::max(noterized_inflation, I256::from(i64::MAX));

    tracing::debug!(
        "Controller, call: total_in_masp {:?}, total_tokens {:?}, \
         locked_target_ratio {:?}, last_locked_ratio {:?}, max_reward_rate \
         {:?}, last_inflation {:?}, kp_gain_nom {:?}, kd_gain_nom {:?}, \
         epochs_per_year {:?}",
        total_token_in_masp,
        total_tokens,
        locked_target_ratio,
        last_locked_ratio,
        max_reward_rate,
        token::Amount::from(last_inflation),
        kp_gain_nom,
        kd_gain_nom,
        epochs_per_year,
    );

    // Is it fine to write the inflation rate, this is accurate,
    // but we should make sure the return value's ratio matches
    // this new inflation rate in 'update_allowed_conversions',
    // otherwise we will have an inaccurate view of inflation
    wl_storage
        .write(
            &token::last_inflation(addr),
            (clamped_inflation / I256::from(100))
                * total_token_in_masp.change() as I256,
        )
        .expect("unable to encode new inflation rate (Decimal)");

    wl_storage
        .write(&token::last_locked_ratio(addr), locked_ratio)
        .expect("unable to encode new locked ratio (Decimal)");

    // to make it conform with the expected output, we need to
    // move it to a ratio of x/100 to match the masp_rewards
    // function This may be unneeded, as we could describe it as a
    // ratio of x/1

    Ok((clamped_inflation, I256::from(100 * denomination_offset)))
}

// This is only enabled when "wasm-runtime" is on, because we're using rayon
#[cfg(feature = "wasm-runtime")]
/// Update the MASP's allowed conversions
pub fn update_allowed_conversions<D, H>(
    wl_storage: &mut super::WlStorage<D, H>,
) -> crate::ledger::storage_api::Result<()>
where
    D: 'static + super::DB + for<'iter> super::DBIter<'iter>,
    H: 'static + super::StorageHasher,
{
    use std::cmp::Ordering;

    use masp_primitives::ff::PrimeField;
    use masp_primitives::transaction::components::I32Sum as MaspAmount;
    use rayon::iter::{
        IndexedParallelIterator, IntoParallelIterator, ParallelIterator,
    };
    use rayon::prelude::ParallelSlice;

    use crate::types::storage::{self, KeySeg};

    // The derived conversions will be placed in MASP address space
    let masp_addr = address::masp();
    let key_prefix: storage::Key = masp_addr.to_db_key().into();

    let native_token = wl_storage.get_native_token().unwrap();
    let masp_rewards = address::masp_rewards();
    let mut masp_reward_keys: Vec<_> = masp_rewards.keys().collect();
    // Put the native rewards first because other inflation computations depend
    // on it
    masp_reward_keys.sort_unstable_by(|(x, _key), (y, _)| {
        if (*x == native_token) == (*y == native_token) {
            Ordering::Equal
        } else if *x == native_token {
            Ordering::Less
        } else {
            Ordering::Greater
        }
    });
    // The total transparent value of the rewards being distributed
    let mut total_reward = token::Amount::native_whole(0);

    // Construct MASP asset type for rewards. Always timestamp reward tokens
    // with the zeroth epoch to minimize the number of convert notes clients
    // have to use. This trick works under the assumption that reward tokens
    // from different epochs are exactly equivalent.
    let reward_asset =
<<<<<<< HEAD
        encode_asset_type(address::nam(), MaspDenom::Zero, Epoch(0));
=======
        encode_asset_type(native_token, &None, MaspDenom::Zero, Epoch(0));
>>>>>>> 0e93a372
    // Conversions from the previous to current asset for each address
    let mut current_convs =
        BTreeMap::<(Address, MaspDenom), AllowedConversion>::new();
    // Reward all tokens according to above reward rates
<<<<<<< HEAD
    for (addr, reward) in &masp_rewards {
        // Dispense a transparent reward in parallel to the shielded rewards
        let addr_bal: token::Amount = wl_storage
            .read(&token::balance_key(addr, &masp_addr))?
            .unwrap_or_default();
        // The reward for each reward.1 units of the current asset is
        // reward.0 units of the reward token
        // Since floor(a) + floor(b) <= floor(a+b), there will always be
        // enough rewards to reimburse users
        total_reward += (addr_bal * *reward).0;
=======
    for (addr, sub_prefix) in masp_rewards.keys() {
        // TODO please intergate this into the logic
        let reward =
            calculate_masp_rewards(wl_storage, addr, sub_prefix.clone())?;

        // TODO Fix for multiple inflation
        // Native token inflation values are always with respect to this
        let ref_inflation = I256::from(1);
        // Get the last rewarded amount of the native token
        let normed_inflation = *wl_storage
            .storage
            .conversion_state
            .normed_inflation
            .get_or_insert(ref_inflation);

        // Dispense a transparent reward in parallel to the shielded rewards
        let addr_bal: token::Amount = match sub_prefix {
            None => wl_storage
                .read(&token::balance_key(addr, &masp_addr))?
                .unwrap_or_default(),
            Some(sub) => wl_storage
                .read(&token::multitoken_balance_key(
                    &token::multitoken_balance_prefix(addr, sub),
                    &masp_addr,
                ))?
                .unwrap_or_default(),
        };

        let mut new_normed_inflation = I256::zero();
        let mut real_reward = I256::zero();

        // TODO properly fix
        if *addr == address::nam() {
            // The amount that will be given of the new native token for
            // every amount of the native token given in the
            // previous epoch
            new_normed_inflation =
                normed_inflation + (normed_inflation * reward.0) / reward.1;

            // The reward for each reward.1 units of the current asset is
            // reward.0 units of the reward token
            total_reward +=
                (addr_bal * (new_normed_inflation, normed_inflation)).0
                    - addr_bal;
            // Save the new normed inflation
            _ = wl_storage
                .storage
                .conversion_state
                .normed_inflation
                .insert(new_normed_inflation);
        } else {
            // Express the inflation reward in real terms, that is, with
            // respect to the native asset in the zeroth
            // epoch
            real_reward = (reward.0 * ref_inflation) / normed_inflation;

            // The reward for each reward.1 units of the current asset is
            // reward.0 units of the reward token
            total_reward += ((addr_bal * (real_reward, reward.1)).0
                * (normed_inflation, ref_inflation))
                .0;
        }

>>>>>>> 0e93a372
        for denom in token::MaspDenom::iter() {
            let total_reward_multiplier =
                Uint::pow(2.into(), (denom as u64 * 64).into());
            let total_reward = total_reward * total_reward_multiplier;
            // Provide an allowed conversion from previous timestamp. The
            // negative sign allows each instance of the old asset to be
            // cancelled out/replaced with the new asset
            let old_asset = encode_asset_type(
                addr.clone(),
                denom,
                wl_storage.storage.last_epoch,
            );
            let new_asset = encode_asset_type(
                addr.clone(),
                denom,
                wl_storage.storage.block.epoch,
            );
<<<<<<< HEAD
            current_convs.insert(
                (addr.clone(), denom),
                (MaspAmount::from_pair(old_asset, -(reward.1 as i32)).unwrap()
                    + MaspAmount::from_pair(new_asset, reward.1 as i32)
                        .unwrap()
                    + MaspAmount::from_pair(reward_asset, reward.0 as i32)
                        .unwrap())
                .into(),
            );
=======

            if *addr == address::nam() {
                let new_normed_inflation =
                    new_normed_inflation % I256::from(u64::MAX);
                // The conversion is computed such that if consecutive
                // conversions are added together, the
                // intermediate native tokens cancel/
                // telescope out
                current_convs.insert(
                    (addr.clone(), sub_prefix.clone(), denom),
                    (MaspAmount::from_pair(old_asset, -(normed_inflation))
                        .unwrap()
                        + MaspAmount::from_pair(
                            new_asset,
                            new_normed_inflation,
                        )
                        .unwrap())
                    .into(),
                );
            } else {
                let real_reward = real_reward % I256::from(u64::MAX);
                // The conversion is computed such that if consecutive
                // conversions are added together, the
                // intermediate tokens cancel/ telescope out
                current_convs.insert(
                    (addr.clone(), sub_prefix.clone(), denom),
                    (MaspAmount::from_pair(old_asset, -(reward.1)).unwrap()
                        + MaspAmount::from_pair(new_asset, reward.1).unwrap()
                        + MaspAmount::from_pair(reward_asset, real_reward)
                            .unwrap())
                    .into(),
                );
            }

>>>>>>> 0e93a372
            // Add a conversion from the previous asset type
            wl_storage.storage.conversion_state.assets.insert(
                old_asset,
                (
                    (addr.clone(), denom),
                    wl_storage.storage.last_epoch,
                    MaspAmount::zero().into(),
                    0,
                ),
            );
        }
    }

    // Try to distribute Merkle leaf updating as evenly as possible across
    // multiple cores
    let num_threads = rayon::current_num_threads();
    // Put assets into vector to enable computation batching
    let assets: Vec<_> = wl_storage
        .storage
        .conversion_state
        .assets
        .values_mut()
        .enumerate()
        .collect();
    // ceil(assets.len() / num_threads)
    let notes_per_thread_max = (assets.len() - 1) / num_threads + 1;
    // floor(assets.len() / num_threads)
    let notes_per_thread_min = assets.len() / num_threads;
    // Now on each core, add the latest conversion to each conversion
    let conv_notes: Vec<Node> = assets
        .into_par_iter()
        .with_min_len(notes_per_thread_min)
        .with_max_len(notes_per_thread_max)
        .map(|(idx, (asset, _epoch, conv, pos))| {
            // Use transitivity to update conversion
            *conv += current_convs[asset].clone();
            // Update conversion position to leaf we are about to create
            *pos = idx;
            // The merkle tree need only provide the conversion commitment,
            // the remaining information is provided through the storage API
            Node::new(conv.cmu().to_repr())
        })
        .collect();

    // Update the MASP's transparent reward token balance to ensure that it
    // is sufficiently backed to redeem rewards
    mint_tokens(wl_storage, &masp_addr, &address::nam(), total_reward)?;

    // Try to distribute Merkle tree construction as evenly as possible
    // across multiple cores
    // Merkle trees must have exactly 2^n leaves to be mergeable
    let mut notes_per_thread_rounded = 1;
    while notes_per_thread_max > notes_per_thread_rounded * 4 {
        notes_per_thread_rounded *= 2;
    }
    // Make the sub-Merkle trees in parallel
    let tree_parts: Vec<_> = conv_notes
        .par_chunks(notes_per_thread_rounded)
        .map(FrozenCommitmentTree::new)
        .collect();

    // Convert conversion vector into tree so that Merkle paths can be
    // obtained
    wl_storage.storage.conversion_state.tree =
        FrozenCommitmentTree::merge(&tree_parts);

    // Add purely decoding entries to the assets map. These will be
    // overwritten before the creation of the next commitment tree
    for addr in masp_rewards.keys() {
        for denom in token::MaspDenom::iter() {
            // Add the decoding entry for the new asset type. An uncommited
            // node position is used since this is not a conversion.
            let new_asset = encode_asset_type(
                addr.clone(),
                denom,
                wl_storage.storage.block.epoch,
            );
            wl_storage.storage.conversion_state.assets.insert(
                new_asset,
                (
                    (addr.clone(), denom),
                    wl_storage.storage.block.epoch,
                    MaspAmount::zero().into(),
                    wl_storage.storage.conversion_state.tree.size(),
                ),
            );
        }
    }

    // Save the current conversion state in order to avoid computing
    // conversion commitments from scratch in the next epoch
    let state_key = key_prefix
        .push(&(token::CONVERSION_KEY_PREFIX.to_owned()))
        .into_storage_result()?;
    // We cannot borrow `conversion_state` at the same time as when we call
    // `wl_storage.write`, so we encode it manually first
    let conv_bytes = wl_storage
        .storage
        .conversion_state
        .try_to_vec()
        .into_storage_result()?;
    wl_storage.write_bytes(&state_key, conv_bytes)?;
    Ok(())
}

/// Construct MASP asset type with given epoch for given token
pub fn encode_asset_type(
    addr: Address,
    denom: MaspDenom,
    epoch: Epoch,
) -> AssetType {
    let new_asset_bytes = (addr, denom, epoch.0)
        .try_to_vec()
        .expect("unable to serialize address and epoch");
    AssetType::new(new_asset_bytes.as_ref())
        .expect("unable to derive asset identifier")
}<|MERGE_RESOLUTION|>--- conflicted
+++ resolved
@@ -13,12 +13,8 @@
 use crate::ledger::storage_api::token::read_denom;
 use crate::ledger::storage_api::{ResultExt, StorageRead, StorageWrite};
 use crate::types::address::Address;
-<<<<<<< HEAD
+use crate::types::dec::Dec;
 use crate::types::storage::Epoch;
-=======
-use crate::types::dec::Dec;
-use crate::types::storage::{Epoch, Key};
->>>>>>> 0e93a372
 use crate::types::token::MaspDenom;
 use crate::types::uint::{Uint, I256};
 use crate::types::{address, token};
@@ -42,7 +38,6 @@
 fn calculate_masp_rewards<D, H>(
     wl_storage: &mut super::WlStorage<D, H>,
     addr: &Address,
-    sub_prefix: Option<Key>,
 ) -> crate::ledger::storage_api::Result<(I256, I256)>
 where
     D: 'static + super::DB + for<'iter> super::DBIter<'iter>,
@@ -53,7 +48,7 @@
 
     //// information about the amount of tokens on the chain
     let total_tokens: token::Amount = wl_storage
-        .read(&token::total_supply_key(addr))?
+        .read(&token::minted_balance_key(addr))?
         .expect("the total supply key should be here");
 
     // total staked amount in the Shielded pool
@@ -61,12 +56,10 @@
         .read(&token::balance_key(addr, &masp_addr))?
         .unwrap_or_default();
 
-    let denomination = read_denom(wl_storage, addr, sub_prefix.as_ref())
-        .unwrap()
-        .unwrap();
+    let denomination = read_denom(wl_storage, addr).unwrap().unwrap();
 
     let denomination_base =
-        read_denom(wl_storage, &wl_storage.get_native_token().unwrap(), None)
+        read_denom(wl_storage, &wl_storage.get_native_token().unwrap())
             .unwrap()
             .unwrap();
 
@@ -195,7 +188,7 @@
     use std::cmp::Ordering;
 
     use masp_primitives::ff::PrimeField;
-    use masp_primitives::transaction::components::I32Sum as MaspAmount;
+    use masp_primitives::transaction::components::I128Sum as MaspAmount;
     use rayon::iter::{
         IndexedParallelIterator, IntoParallelIterator, ParallelIterator,
     };
@@ -212,10 +205,8 @@
     let mut masp_reward_keys: Vec<_> = masp_rewards.keys().collect();
     // Put the native rewards first because other inflation computations depend
     // on it
-    masp_reward_keys.sort_unstable_by(|(x, _key), (y, _)| {
-        if (*x == native_token) == (*y == native_token) {
-            Ordering::Equal
-        } else if *x == native_token {
+    masp_reward_keys.sort_unstable_by(|x, _key| {
+        if **x == native_token {
             Ordering::Less
         } else {
             Ordering::Greater
@@ -229,31 +220,14 @@
     // have to use. This trick works under the assumption that reward tokens
     // from different epochs are exactly equivalent.
     let reward_asset =
-<<<<<<< HEAD
-        encode_asset_type(address::nam(), MaspDenom::Zero, Epoch(0));
-=======
-        encode_asset_type(native_token, &None, MaspDenom::Zero, Epoch(0));
->>>>>>> 0e93a372
+        encode_asset_type(native_token, MaspDenom::Zero, Epoch(0));
     // Conversions from the previous to current asset for each address
     let mut current_convs =
         BTreeMap::<(Address, MaspDenom), AllowedConversion>::new();
     // Reward all tokens according to above reward rates
-<<<<<<< HEAD
-    for (addr, reward) in &masp_rewards {
-        // Dispense a transparent reward in parallel to the shielded rewards
-        let addr_bal: token::Amount = wl_storage
-            .read(&token::balance_key(addr, &masp_addr))?
-            .unwrap_or_default();
-        // The reward for each reward.1 units of the current asset is
-        // reward.0 units of the reward token
-        // Since floor(a) + floor(b) <= floor(a+b), there will always be
-        // enough rewards to reimburse users
-        total_reward += (addr_bal * *reward).0;
-=======
-    for (addr, sub_prefix) in masp_rewards.keys() {
+    for addr in masp_rewards.keys() {
         // TODO please intergate this into the logic
-        let reward =
-            calculate_masp_rewards(wl_storage, addr, sub_prefix.clone())?;
+        let reward = calculate_masp_rewards(wl_storage, addr)?;
 
         // TODO Fix for multiple inflation
         // Native token inflation values are always with respect to this
@@ -266,17 +240,9 @@
             .get_or_insert(ref_inflation);
 
         // Dispense a transparent reward in parallel to the shielded rewards
-        let addr_bal: token::Amount = match sub_prefix {
-            None => wl_storage
-                .read(&token::balance_key(addr, &masp_addr))?
-                .unwrap_or_default(),
-            Some(sub) => wl_storage
-                .read(&token::multitoken_balance_key(
-                    &token::multitoken_balance_prefix(addr, sub),
-                    &masp_addr,
-                ))?
-                .unwrap_or_default(),
-        };
+        let addr_bal: token::Amount = wl_storage
+            .read(&token::balance_key(addr, &masp_addr))?
+            .unwrap_or_default();
 
         let mut new_normed_inflation = I256::zero();
         let mut real_reward = I256::zero();
@@ -313,11 +279,10 @@
                 .0;
         }
 
->>>>>>> 0e93a372
         for denom in token::MaspDenom::iter() {
             let total_reward_multiplier =
                 Uint::pow(2.into(), (denom as u64 * 64).into());
-            let total_reward = total_reward * total_reward_multiplier;
+            total_reward = total_reward * total_reward_multiplier;
             // Provide an allowed conversion from previous timestamp. The
             // negative sign allows each instance of the old asset to be
             // cancelled out/replaced with the new asset
@@ -331,29 +296,23 @@
                 denom,
                 wl_storage.storage.block.epoch,
             );
-<<<<<<< HEAD
-            current_convs.insert(
-                (addr.clone(), denom),
-                (MaspAmount::from_pair(old_asset, -(reward.1 as i32)).unwrap()
-                    + MaspAmount::from_pair(new_asset, reward.1 as i32)
-                        .unwrap()
-                    + MaspAmount::from_pair(reward_asset, reward.0 as i32)
-                        .unwrap())
-                .into(),
-            );
-=======
 
             if *addr == address::nam() {
-                let new_normed_inflation =
-                    new_normed_inflation % I256::from(u64::MAX);
+                let new_normed_inflation = (new_normed_inflation
+                    % I256::from(u64::MAX))
+                .try_into()
+                .unwrap();
                 // The conversion is computed such that if consecutive
                 // conversions are added together, the
                 // intermediate native tokens cancel/
                 // telescope out
                 current_convs.insert(
-                    (addr.clone(), sub_prefix.clone(), denom),
-                    (MaspAmount::from_pair(old_asset, -(normed_inflation))
-                        .unwrap()
+                    (addr.clone(), denom),
+                    (MaspAmount::from_pair(
+                        old_asset,
+                        i128::try_from(-(normed_inflation)).unwrap(),
+                    )
+                    .unwrap()
                         + MaspAmount::from_pair(
                             new_asset,
                             new_normed_inflation,
@@ -362,21 +321,24 @@
                     .into(),
                 );
             } else {
-                let real_reward = real_reward % I256::from(u64::MAX);
+                let real_reward: i128 =
+                    (real_reward % I256::from(u64::MAX)).try_into().unwrap();
+                let rewarded_asset: i128 = (reward.1).try_into().unwrap();
                 // The conversion is computed such that if consecutive
                 // conversions are added together, the
                 // intermediate tokens cancel/ telescope out
                 current_convs.insert(
-                    (addr.clone(), sub_prefix.clone(), denom),
-                    (MaspAmount::from_pair(old_asset, -(reward.1)).unwrap()
-                        + MaspAmount::from_pair(new_asset, reward.1).unwrap()
+                    (addr.clone(), denom),
+                    (MaspAmount::from_pair(old_asset, -(rewarded_asset))
+                        .unwrap()
+                        + MaspAmount::from_pair(new_asset, rewarded_asset)
+                            .unwrap()
                         + MaspAmount::from_pair(reward_asset, real_reward)
                             .unwrap())
                     .into(),
                 );
             }
 
->>>>>>> 0e93a372
             // Add a conversion from the previous asset type
             wl_storage.storage.conversion_state.assets.insert(
                 old_asset,
