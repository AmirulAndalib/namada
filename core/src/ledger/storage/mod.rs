--- conflicted
+++ resolved
@@ -27,14 +27,9 @@
 
 #[cfg(feature = "wasm-runtime")]
 pub use self::masp_conversions::update_allowed_conversions;
-<<<<<<< HEAD
 pub use self::masp_conversions::{
     calculate_masp_rewards, encode_asset_type, ConversionState,
 };
-use super::replay_protection::is_replay_protection_key;
-=======
-pub use self::masp_conversions::{encode_asset_type, ConversionState};
->>>>>>> 4fca2774
 use crate::ledger::eth_bridge::storage::bridge_pool::is_pending_transfer_key;
 use crate::ledger::gas::{
     STORAGE_ACCESS_GAS_PER_BYTE, STORAGE_WRITE_GAS_PER_BYTE,
@@ -812,29 +807,14 @@
                         match old.0.cmp(&new.0) {
                             Ordering::Equal => {
                                 // the value was updated
-<<<<<<< HEAD
-                                if !is_replay_protection_key(&new_key) {
-                                    tree.update(
-                                        &new_key,
-                                        if is_pending_transfer_key(&new_key) {
-                                            target_height.serialize_to_vec()
-                                        } else {
-                                            new.1.clone()
-                                        },
-                                    )?
-                                };
-=======
                                 tree.update(
                                     &new_key,
                                     if is_pending_transfer_key(&new_key) {
-                                        target_height.try_to_vec().expect(
-                                            "Serialization should never fail",
-                                        )
+                                        target_height.serialize_to_vec()
                                     } else {
                                         new.1.clone()
                                     },
                                 )?;
->>>>>>> 4fca2774
                                 old_diff = old_diff_iter.next();
                                 new_diff = new_diff_iter.next();
                             }
@@ -845,29 +825,14 @@
                             }
                             Ordering::Greater => {
                                 // the value was inserted
-<<<<<<< HEAD
-                                if !is_replay_protection_key(&new_key) {
-                                    tree.update(
-                                        &new_key,
-                                        if is_pending_transfer_key(&new_key) {
-                                            target_height.serialize_to_vec()
-                                        } else {
-                                            new.1.clone()
-                                        },
-                                    )?;
-                                }
-=======
                                 tree.update(
                                     &new_key,
                                     if is_pending_transfer_key(&new_key) {
-                                        target_height.try_to_vec().expect(
-                                            "Serialization should never fail",
-                                        )
+                                        target_height.serialize_to_vec()
                                     } else {
                                         new.1.clone()
                                     },
                                 )?;
->>>>>>> 4fca2774
                                 new_diff = new_diff_iter.next();
                             }
                         }
@@ -884,29 +849,14 @@
                         let key = Key::parse(new.0.clone())
                             .expect("the key should be parsable");
 
-<<<<<<< HEAD
-                        if !is_replay_protection_key(&key) {
-                            tree.update(
-                                &key,
-                                if is_pending_transfer_key(&key) {
-                                    target_height.serialize_to_vec()
-                                } else {
-                                    new.1.clone()
-                                },
-                            )?
-                        };
-=======
                         tree.update(
                             &key,
                             if is_pending_transfer_key(&key) {
-                                target_height
-                                    .try_to_vec()
-                                    .expect("Serialization should never fail")
+                                target_height.serialize_to_vec()
                             } else {
                                 new.1.clone()
                             },
                         )?;
->>>>>>> 4fca2774
                         new_diff = new_diff_iter.next();
                     }
                     (None, None) => break,
