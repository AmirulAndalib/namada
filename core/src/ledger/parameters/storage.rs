--- conflicted
+++ resolved
@@ -44,14 +44,10 @@
     max_proposal_bytes: &'static str,
     max_block_gas: &'static str,
     faucet_account: &'static str,
-<<<<<<< HEAD
     gas_cost: &'static str,
     fee_unshielding_gas_limit: &'static str,
     fee_unshielding_descriptions_limit: &'static str,
-=======
-    wrapper_tx_fees: &'static str,
     max_signatures_per_transaction: &'static str,
->>>>>>> 0c4c7871
 }
 
 /// Returns if the key is a parameter key.
@@ -202,18 +198,12 @@
     get_faucet_account_key_at_addr(ADDRESS)
 }
 
-<<<<<<< HEAD
 /// Storage key used for the gas cost table
 pub fn get_gas_cost_key() -> Key {
     get_gas_cost_key_at_addr(ADDRESS)
-=======
-/// Storage key used for staked ratio parameter.
-pub fn get_wrapper_tx_fees_key() -> Key {
-    get_wrapper_tx_fees_key_at_addr(ADDRESS)
 }
 
 /// Storage key used for the max signatures per transaction key
 pub fn get_max_signatures_per_transaction_key() -> Key {
     get_max_signatures_per_transaction_key_at_addr(ADDRESS)
->>>>>>> 0c4c7871
 }