--- conflicted
+++ resolved
@@ -1,27 +1,18 @@
 //! The docstrings on types and their fields with `derive(Clap)` are displayed
 //! in the CLI `--help`.
-<<<<<<< HEAD
-
 use std::fs::File;
 use std::io::prelude::*;
 
-use anoma::cli::{self, ClientOpts, CraftIntentArg, CraftTxDataArg, InlinedClientOpts, IntentArg};
-use anoma::protobuf::services::rpc_service_client::RpcServiceClient;
+use anoma::{cli, protobuf::services::rpc_service_client::RpcServiceClient};
 use anoma::protobuf::types;
 use anoma::protobuf::types::Tx;
 use anoma_data_template;
 use borsh::BorshSerialize;
 use clap::Clap;
 use color_eyre::eyre::Result;
-=======
-use anoma::protobuf::types;
-use anoma::protobuf::types::Tx;
-use anoma::{cli, protobuf::services::rpc_service_client::RpcServiceClient};
->>>>>>> 5f57fb32
 use prost::Message;
 use tendermint_rpc::{Client, HttpClient};
-
-use eyre::{Context, Result};
+use eyre::Context;
 
 pub async fn main() -> Result<()> {
     let mut app = cli::anoma_client_cli();
@@ -44,15 +35,14 @@
             gossip_intent(orderbook, data).await;
             Ok(())
         }
-<<<<<<< HEAD
-        InlinedClientOpts::CraftIntent(CraftIntentArg {
-            addr,
-            token_sell,
-            amount_sell,
-            token_buy,
-            amount_buy,
-            file,
-        }) => {
+        Some((cli::CRAFT_INTENT_COMMAND, args)) => {
+            // here unwrap is safe as the arguments are required
+            let addr = args.value_of(cli::ADDRESS_ARG).unwrap().to_string();
+            let token_sell = args.value_of(cli::TOKEN_SELL_ARG).unwrap().to_string();
+            let amount_sell = cli::parse_u64(args,cli::AMOUNT_SELL_ARG).expect("not a valid amount");
+            let token_buy = args.value_of(cli::TOKEN_BUY_ARG).unwrap().to_string();
+            let amount_buy = cli::parse_u64(args,cli::AMOUNT_BUY_ARG).expect("not a valid amount");
+            let file = args.value_of(cli::FILE_ARG).unwrap().to_string();
             craft_intent(
                 addr,
                 token_sell,
@@ -60,29 +50,20 @@
                 token_buy,
                 amount_buy,
                 file,
-            )
-            .await;
+            );
+            Ok(())
         },
-        InlinedClientOpts::CraftTxData(CraftTxDataArg {
-            source,
-            target,
-            token,
-            amount,
-            file,
-        }) => {
-            craft_tx_data(
-            source,
-            target,
-            token,
-            amount,
-            file,
-            )
-            .await;
+        Some((cli::CRAFT_DATA_TX_COMMAND, args)) => {
+            // here unwrap is safe as the arguments are required
+            let source = args.value_of(cli::SOURCE_ARG).unwrap().to_string();
+            let target = args.value_of(cli::TARGET_ARG).unwrap().to_string();
+            let token = args.value_of(cli::TOKEN_ARG).unwrap().to_string();
+            let amount = cli::parse_u64(args,cli::AMOUNT_ARG).expect("not a valid amount");
+            let file = args.value_of(cli::FILE_ARG).unwrap().to_string();
+            craft_tx_data(source, target, token, amount, file);
+            Ok(())
         }
-
-=======
-        _ => app.print_help().wrap_err("Can't display help."),
->>>>>>> 5f57fb32
+        _ => app.print_help().wrap_err("Can't display help.")
     }
 }
 
@@ -129,7 +110,7 @@
     let _response = client.send_message(message).await.unwrap();
 }
 
-async fn craft_intent(
+fn craft_intent(
     addr: String,
     token_sell: String,
     amount_sell: u64,
@@ -149,7 +130,7 @@
     file.write_all(&data_bytes).unwrap();
 }
 
-async fn craft_tx_data(
+fn craft_tx_data(
     source: String,
     target: String,
     token: String,
