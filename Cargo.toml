--- conflicted
+++ resolved
@@ -5,7 +5,6 @@
   "apps",
   "benches",
   "core",
-  "encoding_spec",
   "ethereum_bridge",
   "light_sdk",
   "macros",
@@ -17,12 +16,9 @@
   "tx_prelude",
   "vm_env",
   "vp_prelude",
-<<<<<<< HEAD
   "encoding_spec",
   "sdk",
   "examples",
-=======
->>>>>>> 5a628295
 ]
 
 # wasm packages have to be built separately
