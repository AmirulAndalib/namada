--- conflicted
+++ resolved
@@ -78,19 +78,19 @@
     }
 }
 
-<<<<<<< HEAD
 impl From<f64> for Amount {
     fn from(micro: f64) -> Self {
         Self {
             micro: (micro * 1_000_000_f64) as u64,
         }
-=======
+    }
+}
+
 impl Display for Amount {
     fn fmt(&self, f: &mut std::fmt::Formatter<'_>) -> std::fmt::Result {
         let decimal =
             rust_decimal::Decimal::new(self.micro as i64, 6).normalize();
         write!(f, "{}", decimal)
->>>>>>> d7ce61c8
     }
 }
 
