--- conflicted
+++ resolved
@@ -8,10 +8,7 @@
 
 use borsh::{BorshDeserialize, BorshSchema, BorshSerialize};
 use data_encoding::HEXLOWER;
-<<<<<<< HEAD
 use ethabi::Token;
-=======
->>>>>>> b3c470c6
 use libsecp256k1::RecoveryId;
 #[cfg(feature = "rand")]
 use rand::{CryptoRng, RngCore};
@@ -333,11 +330,8 @@
         struct ByteArrayVisitor;
 
         impl<'de> Visitor<'de> for ByteArrayVisitor {
-<<<<<<< HEAD
-            type Value = [u8; libsecp256k1::util::SIGNATURE_SIZE + 1];
-=======
             type Value = [u8; SIGNATURE_LENGTH];
->>>>>>> b3c470c6
+
 
             fn expecting(&self, formatter: &mut fmt::Formatter) -> fmt::Result {
                 formatter.write_str(&format!(
@@ -350,15 +344,9 @@
             where
                 A: SeqAccess<'de>,
             {
-<<<<<<< HEAD
-                let mut arr = [0u8; libsecp256k1::util::SIGNATURE_SIZE + 1];
-                #[allow(clippy::needless_range_loop)]
-                for i in 0..libsecp256k1::util::SIGNATURE_SIZE + 1 {
-=======
                 let mut arr = [0u8; SIGNATURE_LENGTH];
                 #[allow(clippy::needless_range_loop)]
                 for i in 0..SIGNATURE_LENGTH {
->>>>>>> b3c470c6
                     arr[i] = seq
                         .next_element()?
                         .ok_or_else(|| Error::invalid_length(i, &self))?;
@@ -367,15 +355,8 @@
             }
         }
 
-<<<<<<< HEAD
-        let arr_res = deserializer.deserialize_tuple(
-            libsecp256k1::util::SIGNATURE_SIZE + 1,
-            ByteArrayVisitor,
-        )?;
-=======
         let arr_res = deserializer
             .deserialize_tuple(SIGNATURE_LENGTH, ByteArrayVisitor)?;
->>>>>>> b3c470c6
         let sig_array: [u8; 64] = arr_res[..64].try_into().unwrap();
         let sig = libsecp256k1::Signature::parse_standard(&sig_array)
             .map_err(D::Error::custom);
