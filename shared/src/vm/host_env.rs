--- conflicted
+++ resolved
@@ -2541,81 +2541,6 @@
     result
 }
 
-<<<<<<< HEAD
-/// Read borsh encoded val by key.
-// Temp helper for ibc tx workaround.
-fn ibc_read_borsh<'a, T, DB, H, CA>(
-    ctx: &TxCtx<'a, DB, H, CA>,
-    key: &Key,
-) -> TxResult<Option<T>>
-where
-    T: BorshDeserialize,
-    DB: storage::DB + for<'iter> storage::DBIter<'iter>,
-    H: StorageHasher,
-    CA: WasmCacheAccess,
-{
-    let bytes = namada_core::ledger::ibc::IbcStorageContext::read(ctx, key)?;
-    match bytes {
-        Some(bytes) => {
-            let val = T::try_from_slice(&bytes)
-                .map_err(TxRuntimeError::EncodingError)?;
-            Ok(Some(val))
-        }
-        None => Ok(None),
-    }
-}
-
-/// Write borsh encoded val by key.
-// Temp helper for ibc tx workaround.
-fn ibc_write_borsh<'a, T, DB, H, CA>(
-    ctx: &mut TxCtx<'a, DB, H, CA>,
-    key: &Key,
-    val: &T,
-) -> TxResult<()>
-where
-    T: BorshSerialize,
-    DB: storage::DB + for<'iter> storage::DBIter<'iter>,
-    H: StorageHasher,
-    CA: WasmCacheAccess,
-{
-    let bytes = borsh::to_vec(val).map_err(TxRuntimeError::EncodingError)?;
-    namada_core::ledger::ibc::IbcStorageContext::write(ctx, key, bytes)?;
-    Ok(())
-}
-
-/// Get the current epoch.
-// Temp helper for ibc tx workaround.
-fn ibc_get_block_epoch<'a, DB, H, CA>(
-    ctx: &TxCtx<'a, DB, H, CA>,
-) -> TxResult<Epoch>
-where
-    DB: storage::DB + for<'iter> storage::DBIter<'iter>,
-    H: StorageHasher,
-    CA: WasmCacheAccess,
-{
-    let storage = unsafe { ctx.storage.get() };
-    let (epoch, gas) = storage.get_current_epoch();
-    ibc_tx_charge_gas(ctx, gas)?;
-    Ok(epoch)
-}
-
-/// Get the tx index.
-// Temp helper for ibc tx workaround.
-fn ibc_get_tx_index<'a, DB, H, CA>(
-    ctx: &TxCtx<'a, DB, H, CA>,
-) -> TxResult<TxIndex>
-where
-    DB: storage::DB + for<'iter> storage::DBIter<'iter>,
-    H: StorageHasher,
-    CA: WasmCacheAccess,
-{
-    let tx_index = unsafe { ctx.tx_index.get() };
-    ibc_tx_charge_gas(ctx, MEMORY_ACCESS_GAS_PER_BYTE)?;
-    Ok(TxIndex(tx_index.0))
-}
-
-=======
->>>>>>> 23c5d4f2
 // Temp. workaround for <https://github.com/anoma/namada/issues/1831>
 impl<'a, DB, H, CA> namada_core::ledger::ibc::IbcCommonContext
     for TxCtx<'a, DB, H, CA>
