--- conflicted
+++ resolved
@@ -93,6 +93,18 @@
     client: &C,
 ) -> Epoch {
     unwrap_client_response::<C, _>(RPC.shell().epoch(client).await)
+}
+
+/// Query the epoch of the given block height, if it exists.
+/// Will return none if the input block height is greater than
+/// the latest committed block height.
+pub async fn query_epoch_at_height<C: crate::ledger::queries::Client + Sync>(
+    client: &C,
+    height: BlockHeight,
+) -> Option<Epoch> {
+    unwrap_client_response::<C, _>(
+        RPC.shell().epoch_at_height(client, &height).await,
+    )
 }
 
 /// Query the last committed block, if any.
@@ -937,7 +949,59 @@
     )
 }
 
-<<<<<<< HEAD
+/// Get the correct representation of the amount given the token type.
+pub async fn validate_amount<C: crate::ledger::queries::Client + Sync>(
+    client: &C,
+    amount: InputAmount,
+    token: &Address,
+    sub_prefix: &Option<Key>,
+    force: bool,
+) -> Option<token::DenominatedAmount> {
+    let input_amount = match amount {
+        InputAmount::Unvalidated(amt) => amt.canonical(),
+        InputAmount::Validated(amt) => return Some(amt),
+    };
+    let denom = unwrap_client_response::<C, Option<Denomination>>(
+        RPC.vp()
+            .token()
+            .denomination(client, token, sub_prefix)
+            .await,
+    )
+    .or_else(|| {
+        if force {
+            println!(
+                "No denomination found for token: {token}, but --force was \
+                 passed. Defaulting to the provided denomination."
+            );
+            Some(input_amount.denom)
+        } else {
+            println!(
+                "No denomination found for token: {token}, the input \
+                 arguments could not be parsed."
+            );
+            None
+        }
+    })?;
+    if denom < input_amount.denom && !force {
+        println!(
+            "The input amount contained a higher precision than allowed by \
+             {token}."
+        );
+        None
+    } else {
+        match input_amount.increase_precision(denom) {
+            Ok(res) => Some(res),
+            Err(_) => {
+                println!(
+                    "The amount provided requires more the 256 bits to \
+                     represent."
+                );
+                None
+            }
+        }
+    }
+}
+
 /// Wait for a first block and node to be synced.
 pub async fn wait_until_node_is_synched<C>(client: &C) -> Halt<()>
 where
@@ -989,58 +1053,6 @@
     })?
     // error querying rpc
     .try_halt(|_| ())
-=======
-/// Get the correct representation of the amount given the token type.
-pub async fn validate_amount<C: crate::ledger::queries::Client + Sync>(
-    client: &C,
-    amount: InputAmount,
-    token: &Address,
-    sub_prefix: &Option<Key>,
-    force: bool,
-) -> Option<token::DenominatedAmount> {
-    let input_amount = match amount {
-        InputAmount::Unvalidated(amt) => amt.canonical(),
-        InputAmount::Validated(amt) => return Some(amt),
-    };
-    let denom = unwrap_client_response::<C, Option<Denomination>>(
-        RPC.vp()
-            .token()
-            .denomination(client, token, sub_prefix)
-            .await,
-    )
-    .or_else(|| {
-        if force {
-            println!(
-                "No denomination found for token: {token}, but --force was \
-                 passed. Defaulting to the provided denomination."
-            );
-            Some(input_amount.denom)
-        } else {
-            println!(
-                "No denomination found for token: {token}, the input \
-                 arguments could not be parsed."
-            );
-            None
-        }
-    })?;
-    if denom < input_amount.denom && !force {
-        println!(
-            "The input amount contained a higher precision than allowed by \
-             {token}."
-        );
-        None
-    } else {
-        match input_amount.increase_precision(denom) {
-            Ok(res) => Some(res),
-            Err(_) => {
-                println!(
-                    "The amount provided requires more the 256 bits to \
-                     represent."
-                );
-                None
-            }
-        }
-    }
 }
 
 /// Look up the denomination of a token in order to format it
@@ -1066,5 +1078,4 @@
         0.into()
     });
     DenominatedAmount { amount, denom }.to_string()
->>>>>>> 714d81c6
 }