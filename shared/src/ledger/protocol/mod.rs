--- conflicted
+++ resolved
@@ -103,7 +103,6 @@
         TxType::Decrypted(DecryptedTx::Decrypted {
             code_hash: _,
             data_hash: _,
-            header_hash: _,
             #[cfg(not(feature = "mainnet"))]
             has_valid_pow,
         }) => {
@@ -171,25 +170,12 @@
     H: 'static + StorageHasher + Sync,
     CA: 'static + WasmCacheAccess + Sync,
 {
-<<<<<<< HEAD
-    gas_meter
-        .add_compiling_fee(tx.code().ok_or(Error::MissingCode)?.len())
-        .map_err(Error::GasError)?;
-=======
-    let empty = vec![];
-    let tx_data = tx.data.as_ref().unwrap_or(&empty);
->>>>>>> 9236840f
     wasm::run::tx(
         storage,
         write_log,
         gas_meter,
         tx_index,
-<<<<<<< HEAD
         tx,
-=======
-        &tx.code_or_hash,
-        tx_data,
->>>>>>> 9236840f
         vp_wasm_cache,
         tx_wasm_cache,
     )
@@ -408,7 +394,7 @@
                             let replay_protection_vp =
                                 ReplayProtectionVp { ctx };
                             let result = replay_protection_vp
-                                .validate_tx(tx_data, &keys_changed, &verifiers)
+                                .validate_tx(tx, &keys_changed, &verifiers)
                                 .map_err(Error::ReplayProtectionNativeVpError);
                             gas_meter =
                                 replay_protection_vp.ctx.gas_meter.into_inner();
