--- conflicted
+++ resolved
@@ -15,13 +15,10 @@
 pub use storage::*;
 pub use vp::PosVP;
 
-<<<<<<< HEAD
 use crate::ledger::storage::traits::StorageHasher;
 use crate::ledger::storage::{self as ledger_storage, Storage};
-=======
 use super::storage_api;
 use crate::ledger::storage::{self as ledger_storage, Storage, StorageHasher};
->>>>>>> 836a6dea
 use crate::types::address::{self, Address, InternalAddress};
 use crate::types::ethereum_events::EthAddress;
 use crate::types::key::common;
@@ -96,7 +93,6 @@
     }
 }
 
-<<<<<<< HEAD
 impl From<EthAddress> for namada_proof_of_stake::types::EthAddress {
     fn from(EthAddress(addr): EthAddress) -> Self {
         namada_proof_of_stake::types::EthAddress(addr)
@@ -124,7 +120,8 @@
     ) -> Result<namada_proof_of_stake::types::EthAddress, Self::Error> {
         self.try_into()
     }
-=======
+}
+
 // The error conversions are needed to implement `PosActions` in
 // `tx_prelude/src/proof_of_stake.rs`
 impl From<namada_proof_of_stake::BecomeValidatorError<Address>>
@@ -292,5 +289,4 @@
         }
     }
 }
->>>>>>> 836a6dea
 }