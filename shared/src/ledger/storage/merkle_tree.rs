//! The merkle tree in the storage
use std::fmt;
use std::str::FromStr;

use arse_merkle_tree::default_store::DefaultStore;
use arse_merkle_tree::error::Error as MtError;
use arse_merkle_tree::{
    Hash as SmtHash, Key as TreeKey, SparseMerkleTree as ArseMerkleTree, H256,
};
use borsh::{BorshDeserialize, BorshSerialize};
use ics23::commitment_proof::Proof as Ics23Proof;
use ics23::{CommitmentProof, ExistenceProof, NonExistenceProof};
use prost::Message;
use thiserror::Error;

use super::traits::{StorageHasher, SubTreeRead, SubTreeWrite};
use super::IBC_KEY_LIMIT;
use crate::bytes::ByteBuf;
use crate::ledger::eth_bridge::storage::bridge_pool::{
    get_signed_root_key, BridgePoolTree,
};
use crate::ledger::storage::ics23_specs::ibc_leaf_spec;
use crate::ledger::storage::{ics23_specs, types};
use crate::tendermint::merkle::proof::{Proof, ProofOp};
use crate::types::address::{Address, InternalAddress};
use crate::types::hash::Hash;
use crate::types::keccak::KeccakHash;
use crate::types::storage::{
    DbKeySeg, Error as StorageError, Key, MembershipProof, StringKey, TreeBytes,
};

#[allow(missing_docs)]
#[derive(Error, Debug)]
pub enum Error {
    #[error("Invalid key: {0}")]
    InvalidKey(StorageError),
    #[error("Invalid key for merkle tree: {0}")]
    InvalidMerkleKey(String),
    #[error("Empty Key: {0}")]
    EmptyKey(String),
    #[error("Merkle Tree error: {0}")]
    MerkleTree(String),
    #[error("Invalid store type: {0}")]
    StoreType(String),
    #[error("Non-existence proofs not supported for store type: {0}")]
    NonExistenceProof(String),
    #[error("Invalid value given to sub-tree storage")]
    InvalidValue,
    #[error("ICS23 commitment proofs do not support multiple leaves")]
    Ics23MultiLeaf,
    #[error("A Tendermint proof can only be constructed from an ICS23 proof.")]
    TendermintProof,
}

/// Result for functions that may fail
type Result<T> = std::result::Result<T, Error>;

/// Type alias for bytes to be put into the Merkle storage
<<<<<<< HEAD
pub(super) type StorageBytes = Vec<u8>;
=======
pub(super) type StorageBytes<'a> = &'a [u8];
>>>>>>> 818da889

/// Type aliases for the different merkle trees and backing stores
pub type SmtStore = DefaultStore<SmtHash, Hash, 32>;
pub type AmtStore = DefaultStore<StringKey, TreeBytes, IBC_KEY_LIMIT>;
pub type BridgePoolStore = std::collections::BTreeSet<KeccakHash>;
pub type Smt<H> = ArseMerkleTree<H, SmtHash, Hash, SmtStore, 32>;
pub type Amt<H> =
    ArseMerkleTree<H, StringKey, TreeBytes, AmtStore, IBC_KEY_LIMIT>;

/// Store types for the merkle tree
#[derive(
    Clone,
    Copy,
    Debug,
    Hash,
    PartialEq,
    Eq,
    PartialOrd,
    BorshSerialize,
    BorshDeserialize,
)]
pub enum StoreType {
    /// Base tree, which has roots of the subtrees
    Base,
    /// For Account and other data
    Account,
    /// For IBC-related data
    Ibc,
    /// For PoS-related data
    PoS,
    /// For the Ethereum bridge Pool transfers
    BridgePool,
}

/// Backing storage for merkle trees
pub enum Store {
    /// Base tree, which has roots of the subtrees
    Base(SmtStore),
    /// For Account and other data
    Account(SmtStore),
    /// For IBC-related data
    Ibc(AmtStore),
    /// For PoS-related data
    PoS(SmtStore),
    /// For the Ethereum bridge Pool transfers
    BridgePool(BridgePoolStore),
}

impl Store {
    pub fn as_ref(&self) -> StoreRef {
        match self {
            Self::Base(store) => StoreRef::Base(store),
            Self::Account(store) => StoreRef::Account(store),
            Self::Ibc(store) => StoreRef::Ibc(store),
            Self::PoS(store) => StoreRef::PoS(store),
            Self::BridgePool(store) => StoreRef::BridgePool(store),
        }
    }
}

/// Pointer to backing storage of merkle tree
pub enum StoreRef<'a> {
    /// Base tree, which has roots of the subtrees
    Base(&'a SmtStore),
    /// For Account and other data
    Account(&'a SmtStore),
    /// For IBC-related data
    Ibc(&'a AmtStore),
    /// For PoS-related data
    PoS(&'a SmtStore),
    /// For the Ethereum bridge Pool transfers
    BridgePool(&'a BridgePoolStore),
}

impl<'a> StoreRef<'a> {
    /// Get owned copies of backing stores of our Merkle tree.
    pub fn to_owned(&self) -> Store {
        match *self {
            Self::Base(store) => Store::Base(store.to_owned()),
            Self::Account(store) => Store::Account(store.to_owned()),
            Self::Ibc(store) => Store::Ibc(store.to_owned()),
            Self::PoS(store) => Store::PoS(store.to_owned()),
            Self::BridgePool(store) => Store::BridgePool(store.to_owned()),
        }
    }

    /// Borsh Seriliaze the backing stores of our Merkle tree.
    pub fn encode(&self) -> Vec<u8> {
        match self {
            Self::Base(store) => store.try_to_vec(),
            Self::Account(store) => store.try_to_vec(),
            Self::Ibc(store) => store.try_to_vec(),
            Self::PoS(store) => store.try_to_vec(),
            Self::BridgePool(store) => store.try_to_vec(),
        }
        .expect("Serialization failed")
    }
}

impl StoreType {
    /// Get an iterator for the base tree and subtrees
    pub fn iter() -> std::slice::Iter<'static, Self> {
        static SUB_TREE_TYPES: [StoreType; 5] = [
            StoreType::Base,
            StoreType::Account,
            StoreType::PoS,
            StoreType::Ibc,
            StoreType::BridgePool,
        ];
        SUB_TREE_TYPES.iter()
    }

    fn sub_key(key: &Key) -> Result<(Self, Key)> {
        if key.is_empty() {
            return Err(Error::EmptyKey("the key is empty".to_owned()));
        }
        match key.segments.get(0) {
            Some(DbKeySeg::AddressSeg(Address::Internal(internal))) => {
                match internal {
                    InternalAddress::PoS | InternalAddress::PosSlashPool => {
                        Ok((StoreType::PoS, key.sub_key()?))
                    }
                    InternalAddress::Ibc => {
                        Ok((StoreType::Ibc, key.sub_key()?))
                    }
                    InternalAddress::EthBridgePool => {
                        // the root of this sub-tree is kept in accounts
                        // storage along with a quorum of validator signatures
                        if *key == get_signed_root_key() {
                            Ok((StoreType::Account, key.clone()))
                        } else {
                            Ok((StoreType::BridgePool, key.sub_key()?))
                        }
                    }
                    // use the same key for Parameters
                    _ => Ok((StoreType::Account, key.clone())),
                }
            }
            // use the same key for Account
            _ => Ok((StoreType::Account, key.clone())),
        }
    }

    /// Decode the backing store from bytes and tag its type correctly
    pub fn decode_store<T: AsRef<[u8]>>(
        &self,
        bytes: T,
    ) -> std::result::Result<Store, super::Error> {
        use super::Error;
        match self {
            Self::Base => Ok(Store::Base(
                types::decode(bytes).map_err(Error::CodingError)?,
            )),
            Self::Account => Ok(Store::Account(
                types::decode(bytes).map_err(Error::CodingError)?,
            )),
            Self::Ibc => Ok(Store::Ibc(
                types::decode(bytes).map_err(Error::CodingError)?,
            )),
            Self::PoS => Ok(Store::PoS(
                types::decode(bytes).map_err(Error::CodingError)?,
            )),
            Self::BridgePool => Ok(Store::BridgePool(
                types::decode(bytes).map_err(Error::CodingError)?,
            )),
        }
    }
}

impl FromStr for StoreType {
    type Err = Error;

    fn from_str(s: &str) -> Result<Self> {
        match s {
            "base" => Ok(StoreType::Base),
            "account" => Ok(StoreType::Account),
            "ibc" => Ok(StoreType::Ibc),
            "pos" => Ok(StoreType::PoS),
            "eth_bridge_pool" => Ok(StoreType::BridgePool),
            _ => Err(Error::StoreType(s.to_string())),
        }
    }
}

impl fmt::Display for StoreType {
    fn fmt(&self, f: &mut std::fmt::Formatter<'_>) -> std::fmt::Result {
        match self {
            StoreType::Base => write!(f, "base"),
            StoreType::Account => write!(f, "account"),
            StoreType::Ibc => write!(f, "ibc"),
            StoreType::PoS => write!(f, "pos"),
            StoreType::BridgePool => write!(f, "eth_bridge_pool"),
        }
    }
}

/// Merkle tree storage
#[derive(Default)]
pub struct MerkleTree<H: StorageHasher + Default> {
    base: Smt<H>,
    account: Smt<H>,
    ibc: Amt<H>,
    pos: Smt<H>,
    bridge_pool: BridgePoolTree,
}

impl<H: StorageHasher + Default> core::fmt::Debug for MerkleTree<H> {
    fn fmt(&self, f: &mut std::fmt::Formatter<'_>) -> std::fmt::Result {
        let root_hash = format!("{}", ByteBuf(self.base.root().as_slice()));
        f.debug_struct("MerkleTree")
            .field("root_hash", &root_hash)
            .finish()
    }
}

impl<H: StorageHasher + Default> MerkleTree<H> {
    /// Restore the tree from the stores
    pub fn new(stores: MerkleTreeStoresRead) -> Self {
        let base = Smt::new(stores.base.0.into(), stores.base.1);
        let account = Smt::new(stores.account.0.into(), stores.account.1);
        let ibc = Amt::new(stores.ibc.0.into(), stores.ibc.1);
        let pos = Smt::new(stores.pos.0.into(), stores.pos.1);
        let bridge_pool =
            BridgePoolTree::new(stores.bridge_pool.0, stores.bridge_pool.1);
        Self {
            base,
            account,
            ibc,
            pos,
            bridge_pool,
        }
    }

    fn tree(&self, store_type: &StoreType) -> Box<dyn SubTreeRead + '_> {
        match store_type {
            StoreType::Base => Box::new(&self.base),
            StoreType::Account => Box::new(&self.account),
            StoreType::Ibc => Box::new(&self.ibc),
            StoreType::PoS => Box::new(&self.pos),
            StoreType::BridgePool => Box::new(&self.bridge_pool),
        }
    }

    fn tree_mut(
        &mut self,
        store_type: &StoreType,
    ) -> Box<dyn SubTreeWrite + '_> {
        match store_type {
            StoreType::Base => Box::new(&mut self.base),
            StoreType::Account => Box::new(&mut self.account),
            StoreType::Ibc => Box::new(&mut self.ibc),
            StoreType::PoS => Box::new(&mut self.pos),
            StoreType::BridgePool => Box::new(&mut self.bridge_pool),
        }
    }

    fn update_tree(
        &mut self,
        store_type: &StoreType,
        key: &Key,
        value: impl AsRef<[u8]>,
    ) -> Result<()> {
        let sub_root = self
            .tree_mut(store_type)
            .subtree_update(key, value.as_ref())?;
        // update the base tree with the updated sub root without hashing
        if *store_type != StoreType::Base {
            let base_key = H::hash(store_type.to_string());
            self.base.update(base_key.into(), sub_root)?;
        }
        Ok(())
    }

    /// Check if the key exists in the tree
    pub fn has_key(&self, key: &Key) -> Result<bool> {
        let (store_type, sub_key) = StoreType::sub_key(key)?;
        self.tree(&store_type).subtree_has_key(&sub_key)
    }

    /// Update the tree with the given key and value
    pub fn update(&mut self, key: &Key, value: impl AsRef<[u8]>) -> Result<()> {
        let (store_type, sub_key) = StoreType::sub_key(key)?;
        self.update_tree(&store_type, &sub_key, value)
    }

    /// Delete the value corresponding to the given key
    pub fn delete(&mut self, key: &Key) -> Result<()> {
        let (store_type, sub_key) = StoreType::sub_key(key)?;
        let sub_root = self.tree_mut(&store_type).subtree_delete(&sub_key)?;
        if store_type != StoreType::Base {
            let base_key = H::hash(store_type.to_string());
            self.base.update(base_key.into(), sub_root)?;
        }
        Ok(())
    }

    /// Get the root
    pub fn root(&self) -> MerkleRoot {
        self.base.root().into()
    }

    /// Get the stores of the base and sub trees
    pub fn stores(&self) -> MerkleTreeStoresWrite {
        MerkleTreeStoresWrite {
            base: (self.base.root().into(), self.base.store()),
            account: (self.account.root().into(), self.account.store()),
            ibc: (self.ibc.root().into(), self.ibc.store()),
            pos: (self.pos.root().into(), self.pos.store()),
            bridge_pool: (
                self.bridge_pool.root().into(),
                self.bridge_pool.store(),
            ),
        }
    }

    /// Get the existence proof from a sub-tree
    pub fn get_sub_tree_existence_proof(
        &self,
        keys: &[Key],
        values: Vec<StorageBytes>,
    ) -> Result<MembershipProof> {
        let first_key = keys.iter().next().ok_or_else(|| {
            Error::InvalidMerkleKey(
                "No keys provided for existence proof.".into(),
            )
        })?;
        let (store_type, sub_key) = StoreType::sub_key(first_key)?;
        if !keys.iter().all(|k| {
            if let Ok((s, _)) = StoreType::sub_key(k) {
                s == store_type
            } else {
                false
            }
        }) {
            return Err(Error::InvalidMerkleKey(
                "Cannot construct inclusion proof for keys in separate \
                 sub-trees."
                    .into(),
            ));
        }
        self.tree(&store_type)
            .subtree_membership_proof(std::array::from_ref(&sub_key), values)
    }

    /// Get the non-existence proof
    pub fn get_non_existence_proof(&self, key: &Key) -> Result<Proof> {
        let (store_type, sub_key) = StoreType::sub_key(key)?;
        if store_type != StoreType::Ibc {
            return Err(Error::NonExistenceProof(store_type.to_string()));
        }

        let string_key =
            StringKey::try_from_bytes(sub_key.to_string().as_bytes())?;
        let mut nep = self.ibc.non_membership_proof(&string_key)?;
        // Replace the values and the leaf op for the verification
        if let Some(ref mut nep) = nep.proof {
            match nep {
                Ics23Proof::Nonexist(ref mut ep) => {
                    let NonExistenceProof {
                        ref mut left,
                        ref mut right,
                        ..
                    } = ep;
                    if let Some(left) = left.as_mut() {
                        left.leaf = Some(ibc_leaf_spec::<H>());
                    }
                    if let Some(right) = right.as_mut() {
                        right.leaf = Some(ibc_leaf_spec::<H>());
                    }
                }
                _ => unreachable!(),
            }
        }

        // Get a proof of the sub tree
        self.get_tendermint_proof(key, nep)
    }

    /// Get the Tendermint proof with the base proof
    pub fn get_tendermint_proof(
        &self,
        key: &Key,
        sub_proof: CommitmentProof,
    ) -> Result<Proof> {
        let mut data = vec![];
        sub_proof
            .encode(&mut data)
            .expect("Encoding proof shouldn't fail");
        let sub_proof_op = ProofOp {
            field_type: "ics23_CommitmentProof".to_string(),
            key: key.to_string().as_bytes().to_vec(),
            data,
        };

        // Get a membership proof of the base tree because the sub root should
        // exist
        let (store_type, _) = StoreType::sub_key(key)?;
        let base_key = store_type.to_string();
        let cp = self.base.membership_proof(&H::hash(&base_key).into())?;
        // Replace the values and the leaf op for the verification
        let base_proof = match cp.proof.expect("The proof should exist") {
            Ics23Proof::Exist(ep) => CommitmentProof {
                proof: Some(Ics23Proof::Exist(ExistenceProof {
                    key: base_key.as_bytes().to_vec(),
                    leaf: Some(ics23_specs::base_leaf_spec::<H>()),
                    ..ep
                })),
            },
            // the proof should have an ExistenceProof
            _ => unreachable!(),
        };

        let mut data = vec![];
        base_proof
            .encode(&mut data)
            .expect("Encoding proof shouldn't fail");
        let base_proof_op = ProofOp {
            field_type: "ics23_CommitmentProof".to_string(),
            key: key.to_string().as_bytes().to_vec(),
            data,
        };

        // Set ProofOps from leaf to root
        Ok(Proof {
            ops: vec![sub_proof_op, base_proof_op],
        })
    }
}

/// The root hash of the merkle tree as bytes
pub struct MerkleRoot(pub Vec<u8>);

impl From<H256> for MerkleRoot {
    fn from(root: H256) -> Self {
        Self(root.as_slice().to_vec())
    }
}

impl From<&H256> for MerkleRoot {
    fn from(root: &H256) -> Self {
        let root = *root;
        Self(root.as_slice().to_vec())
    }
}

impl fmt::Display for MerkleRoot {
    fn fmt(&self, f: &mut std::fmt::Formatter<'_>) -> std::fmt::Result {
        write!(f, "{}", ByteBuf(&self.0))
    }
}

/// The root and store pairs to restore the trees
#[derive(Default)]
pub struct MerkleTreeStoresRead {
    base: (Hash, SmtStore),
    account: (Hash, SmtStore),
    ibc: (Hash, AmtStore),
    pos: (Hash, SmtStore),
    bridge_pool: (KeccakHash, BridgePoolStore),
}

impl MerkleTreeStoresRead {
    /// Set the root of the given store type
    pub fn set_root(&mut self, store_type: &StoreType, root: Hash) {
        match store_type {
            StoreType::Base => self.base.0 = root,
            StoreType::Account => self.account.0 = root,
            StoreType::Ibc => self.ibc.0 = root,
            StoreType::PoS => self.pos.0 = root,
            StoreType::BridgePool => self.bridge_pool.0 = root.into(),
        }
    }

    /// Set the store of the given store type
    pub fn set_store(&mut self, store_type: Store) {
        match store_type {
            Store::Base(store) => self.base.1 = store,
            Store::Account(store) => self.account.1 = store,
            Store::Ibc(store) => self.ibc.1 = store,
            Store::PoS(store) => self.pos.1 = store,
            Store::BridgePool(store) => self.bridge_pool.1 = store,
        }
    }

    /// Read the backing store of the requested type
    pub fn get_store(&self, store_type: StoreType) -> StoreRef {
        match store_type {
            StoreType::Base => StoreRef::Base(&self.base.1),
            StoreType::Account => StoreRef::Account(&self.account.1),
            StoreType::Ibc => StoreRef::Ibc(&self.ibc.1),
            StoreType::PoS => StoreRef::PoS(&self.pos.1),
            StoreType::BridgePool => StoreRef::BridgePool(&self.bridge_pool.1),
        }
    }
}

/// The root and store pairs to be persistent
pub struct MerkleTreeStoresWrite<'a> {
    base: (Hash, &'a SmtStore),
    account: (Hash, &'a SmtStore),
    ibc: (Hash, &'a AmtStore),
    pos: (Hash, &'a SmtStore),
    bridge_pool: (Hash, &'a BridgePoolStore),
}

impl<'a> MerkleTreeStoresWrite<'a> {
    /// Get the root of the given store type
    pub fn root(&self, store_type: &StoreType) -> &Hash {
        match store_type {
            StoreType::Base => &self.base.0,
            StoreType::Account => &self.account.0,
            StoreType::Ibc => &self.ibc.0,
            StoreType::PoS => &self.pos.0,
            StoreType::BridgePool => &self.bridge_pool.0,
        }
    }

    /// Get the store of the given store type
    pub fn store(&self, store_type: &StoreType) -> StoreRef {
        match store_type {
            StoreType::Base => StoreRef::Base(self.base.1),
            StoreType::Account => StoreRef::Account(self.account.1),
            StoreType::Ibc => StoreRef::Ibc(self.ibc.1),
            StoreType::PoS => StoreRef::PoS(self.pos.1),
            StoreType::BridgePool => StoreRef::BridgePool(self.bridge_pool.1),
        }
    }
}

impl From<StorageError> for Error {
    fn from(error: StorageError) -> Self {
        Error::InvalidKey(error)
    }
}

impl From<MtError> for Error {
    fn from(error: MtError) -> Self {
        Error::MerkleTree(error.to_string())
    }
}

#[cfg(test)]
mod test {
    use super::*;
    use crate::ledger::storage::ics23_specs::{ibc_proof_specs, proof_specs};
    use crate::ledger::storage::traits::Sha256Hasher;
    use crate::types::storage::KeySeg;

    #[test]
    fn test_crud_value() {
        let mut tree = MerkleTree::<Sha256Hasher>::default();
        let key_prefix: Key =
            Address::Internal(InternalAddress::Ibc).to_db_key().into();
        let ibc_key = key_prefix.push(&"test".to_string()).unwrap();
        let ibc_non_key = key_prefix.push(&"test2".to_string()).unwrap();
        let key_prefix: Key =
            Address::Internal(InternalAddress::PoS).to_db_key().into();
        let pos_key = key_prefix.push(&"test".to_string()).unwrap();

        assert!(!tree.has_key(&ibc_key).unwrap());
        assert!(!tree.has_key(&pos_key).unwrap());

        // update IBC tree
        tree.update(&ibc_key, [1u8; 8]).unwrap();
        assert!(tree.has_key(&ibc_key).unwrap());
        assert!(!tree.has_key(&pos_key).unwrap());
        // update another tree
        tree.update(&pos_key, [2u8; 8]).unwrap();
        assert!(tree.has_key(&pos_key).unwrap());

        // update IBC tree
        tree.update(&ibc_non_key, [2u8; 8]).unwrap();
        assert!(tree.has_key(&ibc_non_key).unwrap());
        assert!(tree.has_key(&ibc_key).unwrap());
        assert!(tree.has_key(&pos_key).unwrap());
        // delete a value on IBC tree
        tree.delete(&ibc_non_key).unwrap();
        assert!(!tree.has_key(&ibc_non_key).unwrap());
        assert!(tree.has_key(&ibc_key).unwrap());
        assert!(tree.has_key(&pos_key).unwrap());

        // get and verify non-existence proof for the deleted key
        let nep = tree
            .get_non_existence_proof(&ibc_non_key)
            .expect("Test failed");
        let subtree_nep = nep.ops.get(0).expect("Test failed");
        let nep_commitment_proof =
            CommitmentProof::decode(&*subtree_nep.data).expect("Test failed");
        let non_existence_proof =
            match nep_commitment_proof.clone().proof.expect("Test failed") {
                Ics23Proof::Nonexist(nep) => nep,
                _ => unreachable!(),
            };
        let subtree_root = if let Some(left) = &non_existence_proof.left {
            ics23::calculate_existence_root(left).unwrap()
        } else if let Some(right) = &non_existence_proof.right {
            ics23::calculate_existence_root(right).unwrap()
        } else {
            unreachable!()
        };
        let (store_type, sub_key) =
            StoreType::sub_key(&ibc_non_key).expect("Test failed");
        let specs = ibc_proof_specs::<Sha256Hasher>();

        let nep_verification_res = ics23::verify_non_membership(
            &nep_commitment_proof,
            &specs[0],
            &subtree_root,
            sub_key.to_string().as_bytes(),
        );
        assert!(nep_verification_res);
        let basetree_ep = nep.ops.get(1).unwrap();
        let basetree_ep_commitment_proof =
            CommitmentProof::decode(&*basetree_ep.data).unwrap();
        let basetree_ics23_ep =
            match basetree_ep_commitment_proof.clone().proof.unwrap() {
                Ics23Proof::Exist(ep) => ep,
                _ => unreachable!(),
            };
        let basetree_root =
            ics23::calculate_existence_root(&basetree_ics23_ep).unwrap();
        let basetree_verification_res = ics23::verify_membership(
            &basetree_ep_commitment_proof,
            &specs[1],
            &basetree_root,
            store_type.to_string().as_bytes(),
            &subtree_root,
        );
        assert!(basetree_verification_res);
    }

    #[test]
    fn test_restore_tree() {
        let mut tree = MerkleTree::<Sha256Hasher>::default();

        let key_prefix: Key =
            Address::Internal(InternalAddress::Ibc).to_db_key().into();
        let ibc_key = key_prefix.push(&"test".to_string()).unwrap();
        let key_prefix: Key =
            Address::Internal(InternalAddress::PoS).to_db_key().into();
        let pos_key = key_prefix.push(&"test".to_string()).unwrap();

        tree.update(&ibc_key, [1u8; 8]).unwrap();
        tree.update(&pos_key, [2u8; 8]).unwrap();

        let stores_write = tree.stores();
        let mut stores_read = MerkleTreeStoresRead::default();
        for st in StoreType::iter() {
            stores_read.set_root(st, stores_write.root(st).clone());
            stores_read.set_store(stores_write.store(st).to_owned());
        }
        let restored_tree = MerkleTree::<Sha256Hasher>::new(stores_read);
        assert!(restored_tree.has_key(&ibc_key).unwrap());
        assert!(restored_tree.has_key(&pos_key).unwrap());
    }

    #[test]
    fn test_ibc_existence_proof() {
        let mut tree = MerkleTree::<Sha256Hasher>::default();

        let key_prefix: Key =
            Address::Internal(InternalAddress::Ibc).to_db_key().into();
        let ibc_key = key_prefix.push(&"test".to_string()).unwrap();
        let key_prefix: Key =
            Address::Internal(InternalAddress::PoS).to_db_key().into();
        let pos_key = key_prefix.push(&"test".to_string()).unwrap();

        let ibc_val = [1u8; 8].to_vec();
        tree.update(&ibc_key, ibc_val.clone()).unwrap();
        let pos_val = [2u8; 8].to_vec();
        tree.update(&pos_key, pos_val).unwrap();

        let specs = ibc_proof_specs::<Sha256Hasher>();
        let proof = match tree
            .get_sub_tree_existence_proof(
                std::array::from_ref(&ibc_key),
                vec![&ibc_val],
            )
            .unwrap()
        {
            MembershipProof::ICS23(proof) => proof,
            _ => panic!("Test failed"),
        };
        let proof = tree.get_tendermint_proof(&ibc_key, proof).unwrap();
        let (store_type, sub_key) = StoreType::sub_key(&ibc_key).unwrap();
        let paths = vec![sub_key.to_string(), store_type.to_string()];
        let mut sub_root = ibc_val.clone();
        let mut value = ibc_val;
        // First, the sub proof is verified. Next the base proof is verified
        // with the sub root
        for ((p, spec), key) in
            proof.ops.iter().zip(specs.iter()).zip(paths.iter())
        {
            let commitment_proof = CommitmentProof::decode(&*p.data).unwrap();
            let existence_proof = match commitment_proof.clone().proof.unwrap()
            {
                Ics23Proof::Exist(ep) => ep,
                _ => unreachable!(),
            };
            sub_root =
                ics23::calculate_existence_root(&existence_proof).unwrap();
            assert!(ics23::verify_membership(
                &commitment_proof,
                spec,
                &sub_root,
                key.as_bytes(),
                &value,
            ));
            // for the verification of the base tree
            value = sub_root.clone();
        }
        // Check the base root
        assert_eq!(sub_root, tree.root().0);
    }

    #[test]
    fn test_non_ibc_existence_proof() {
        let mut tree = MerkleTree::<Sha256Hasher>::default();

        let key_prefix: Key =
            Address::Internal(InternalAddress::Ibc).to_db_key().into();
        let ibc_key = key_prefix.push(&"test".to_string()).unwrap();
        let key_prefix: Key =
            Address::Internal(InternalAddress::PoS).to_db_key().into();
        let pos_key = key_prefix.push(&"test".to_string()).unwrap();

        let ibc_val = [1u8; 8].to_vec();
        tree.update(&ibc_key, ibc_val).unwrap();
        let pos_val = [2u8; 8].to_vec();
        tree.update(&pos_key, pos_val.clone()).unwrap();

        let specs = proof_specs::<Sha256Hasher>();
        let proof = match tree
            .get_sub_tree_existence_proof(
                std::array::from_ref(&pos_key),
                vec![&pos_val],
            )
            .unwrap()
        {
            MembershipProof::ICS23(proof) => proof,
            _ => panic!("Test failed"),
        };

        let proof = tree.get_tendermint_proof(&pos_key, proof).unwrap();
        let (store_type, sub_key) = StoreType::sub_key(&pos_key).unwrap();
        let paths = vec![sub_key.to_string(), store_type.to_string()];
        let mut sub_root = pos_val.clone();
        let mut value = pos_val;
        // First, the sub proof is verified. Next the base proof is verified
        // with the sub root
        for ((p, spec), key) in
            proof.ops.iter().zip(specs.iter()).zip(paths.iter())
        {
            let commitment_proof = CommitmentProof::decode(&*p.data).unwrap();
            let existence_proof = match commitment_proof.clone().proof.unwrap()
            {
                Ics23Proof::Exist(ep) => ep,
                _ => unreachable!(),
            };
            sub_root =
                ics23::calculate_existence_root(&existence_proof).unwrap();
            assert!(ics23::verify_membership(
                &commitment_proof,
                spec,
                &sub_root,
                key.as_bytes(),
                &value,
            ));
            // for the verification of the base tree
            value = sub_root.clone();
        }
        // Check the base root
        assert_eq!(sub_root, tree.root().0);
    }

    #[test]
    fn test_ibc_non_existence_proof() {
        let mut tree = MerkleTree::<Sha256Hasher>::default();

        let key_prefix: Key =
            Address::Internal(InternalAddress::Ibc).to_db_key().into();
        let ibc_non_key =
            key_prefix.push(&"test".to_string()).expect("Test failed");
        let key_prefix: Key =
            Address::Internal(InternalAddress::Ibc).to_db_key().into();
        let ibc_key =
            key_prefix.push(&"test2".to_string()).expect("Test failed");
        let ibc_val = [2u8; 8].to_vec();
        tree.update(&ibc_key, ibc_val).expect("Test failed");

        let nep = tree
            .get_non_existence_proof(&ibc_non_key)
            .expect("Test failed");
        let subtree_nep = nep.ops.get(0).expect("Test failed");
        let nep_commitment_proof =
            CommitmentProof::decode(&*subtree_nep.data).expect("Test failed");
        let non_existence_proof =
            match nep_commitment_proof.clone().proof.expect("Test failed") {
                Ics23Proof::Nonexist(nep) => nep,
                _ => unreachable!(),
            };
        let subtree_root = if let Some(left) = &non_existence_proof.left {
            ics23::calculate_existence_root(left).unwrap()
        } else if let Some(right) = &non_existence_proof.right {
            ics23::calculate_existence_root(right).unwrap()
        } else {
            unreachable!()
        };
        let (store_type, sub_key) =
            StoreType::sub_key(&ibc_non_key).expect("Test failed");
        let specs = ibc_proof_specs::<Sha256Hasher>();

        let nep_verification_res = ics23::verify_non_membership(
            &nep_commitment_proof,
            &specs[0],
            &subtree_root,
            sub_key.to_string().as_bytes(),
        );
        assert!(nep_verification_res);
        let basetree_ep = nep.ops.get(1).unwrap();
        let basetree_ep_commitment_proof =
            CommitmentProof::decode(&*basetree_ep.data).unwrap();
        let basetree_ics23_ep =
            match basetree_ep_commitment_proof.clone().proof.unwrap() {
                Ics23Proof::Exist(ep) => ep,
                _ => unreachable!(),
            };
        let basetree_root =
            ics23::calculate_existence_root(&basetree_ics23_ep).unwrap();
        let basetree_verification_res = ics23::verify_membership(
            &basetree_ep_commitment_proof,
            &specs[1],
            &basetree_root,
            store_type.to_string().as_bytes(),
            &subtree_root,
        );
        assert!(basetree_verification_res);
    }
}<|MERGE_RESOLUTION|>--- conflicted
+++ resolved
@@ -56,11 +56,7 @@
 type Result<T> = std::result::Result<T, Error>;
 
 /// Type alias for bytes to be put into the Merkle storage
-<<<<<<< HEAD
-pub(super) type StorageBytes = Vec<u8>;
-=======
 pub(super) type StorageBytes<'a> = &'a [u8];
->>>>>>> 818da889
 
 /// Type aliases for the different merkle trees and backing stores
 pub type SmtStore = DefaultStore<SmtHash, Hash, 32>;
