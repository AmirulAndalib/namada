//! Tools for accessing the storage subspaces of the Ethereum
//! bridge pool
use std::collections::BTreeSet;
use std::convert::TryInto;

use borsh::{BorshDeserialize, BorshSchema, BorshSerialize};
use ethabi::Token;
use eyre::eyre;

use crate::types::address::{Address, InternalAddress};
use crate::types::eth_bridge_pool::PendingTransfer;
use crate::types::hash::Hash;
use crate::types::keccak::encode::Encode;
use crate::types::keccak::{keccak_hash, KeccakHash};
use crate::types::storage::{DbKeySeg, Key, KeySeg};

/// The main address of the Ethereum bridge pool
pub const BRIDGE_POOL_ADDRESS: Address =
    Address::Internal(InternalAddress::EthBridgePool);
/// Sub-segment for getting the latest signed
const SIGNED_ROOT_SEG: &str = "signed_root";

#[derive(thiserror::Error, Debug)]
#[error(transparent)]
/// Generic error that may be returned by the validity predicate
pub struct Error(#[from] eyre::Error);

/// Get the storage key for the transfers in the pool
pub fn get_pending_key(transfer: &PendingTransfer) -> Key {
<<<<<<< HEAD
    get_key_from_hash(&transfer.keccak256())
}

/// Get the storage key for the transfers using the hash
pub fn get_key_from_hash(hash: &KeccakHash) -> Key {
    Key {
        segments: vec![
            DbKeySeg::AddressSeg(BRIDGE_POOL_ADDRESS),
            hash.to_db_key(),
=======
    Key {
        segments: vec![
            DbKeySeg::AddressSeg(BRIDGE_POOL_ADDRESS),
            transfer.keccak256().to_db_key(),
>>>>>>> 8a8e3fd7
        ],
    }
}

/// Get the storage key for the root of the Merkle tree
/// containing the transfers in the pool
pub fn get_signed_root_key() -> Key {
    Key {
        segments: vec![
            DbKeySeg::AddressSeg(BRIDGE_POOL_ADDRESS),
            DbKeySeg::StringSeg(SIGNED_ROOT_SEG.into()),
        ],
    }
}

/// Check if a key belongs to the bridge pools sub-storage
pub fn is_bridge_pool_key(key: &Key) -> bool {
    matches!(&key.segments[0], DbKeySeg::AddressSeg(addr) if addr == &BRIDGE_POOL_ADDRESS)
}

/// A simple Merkle tree for the Ethereum bridge pool
///
/// Note that an empty tree has root [0u8; 20] by definition.
#[derive(
    Debug, Default, Clone, BorshSerialize, BorshDeserialize, BorshSchema,
)]
pub struct BridgePoolTree {
    /// Root of the tree
    root: KeccakHash,
    /// The underlying storage, containing hashes of [`PendingTransfer`]s.
    leaves: BTreeSet<KeccakHash>,
}

impl BridgePoolTree {
    /// Create a new merkle tree for the Ethereum bridge pool
    pub fn new(root: KeccakHash, store: BTreeSet<KeccakHash>) -> Self {
        Self {
            root,
            leaves: store,
        }
    }

    /// Parse the key to ensure it is of the correct type.
    ///
    /// If it is, it can be converted to a hash.
    /// Checks if the hash is in the tree.
    pub fn contains_key(&self, key: &Key) -> Result<bool, Error> {
        Ok(self.leaves.contains(&Self::parse_key(key)?))
    }

    /// Update the tree with a new value.
    ///
    /// Returns the new root if successful. Will
    /// return an error if the key is malformed.
    pub fn insert_key(&mut self, key: &Key) -> Result<Hash, Error> {
        let hash = Self::parse_key(key)?;
        _ = self.leaves.insert(hash);
        self.root = self.compute_root();
        Ok(self.root().into())
    }

    /// Delete a key from storage and update the root
    pub fn delete_key(&mut self, key: &Key) -> Result<(), Error> {
        let hash = Self::parse_key(key)?;
        _ = self.leaves.remove(&hash);
        self.root = self.compute_root();
        Ok(())
    }

    /// Compute the root of the merkle tree
    fn compute_root(&self) -> KeccakHash {
        let mut hashes: Vec<KeccakHash> = self.leaves.iter().cloned().collect();
        while hashes.len() > 1 {
            let mut next_hashes = vec![];
            for pair in hashes.chunks(2) {
                let left = pair[0].clone();
                let right = pair.get(1).cloned().unwrap_or_default();
                next_hashes.push(hash_pair(left, right));
            }
            hashes = next_hashes;
        }

        if hashes.is_empty() {
            Default::default()
        } else {
            hashes.remove(0)
        }
    }

<<<<<<< HEAD
    /// Return the root as a [`struct@Hash`] type.
    pub fn root(&self) -> KeccakHash {
        self.root.clone()
=======
    /// Return the root as a [struct@`Hash`] type.
    pub fn root(&self) -> Hash {
        self.root.clone().into()
>>>>>>> 8a8e3fd7
    }

    /// Get a reference to the backing store
    pub fn store(&self) -> &BTreeSet<KeccakHash> {
        &self.leaves
    }

    /// Create a batched membership proof for the provided keys
    pub fn get_membership_proof(
        &self,
        mut values: Vec<PendingTransfer>,
    ) -> Result<BridgePoolProof, Error> {
        // sort the values according to their hash values
        values.sort_by_key(|transfer| transfer.keccak256());

        // get the leaf hashes
        let leaves: BTreeSet<KeccakHash> =
            values.iter().map(|v| v.keccak256()).collect();
        if !leaves.is_subset(&self.leaves) {
            return Err(eyre!(
                "Cannot generate proof for values that aren't in the tree"
            )
            .into());
        }
        let mut proof_hashes = vec![];
        let mut flags = vec![];
        let mut hashes: Vec<_> = self
            .leaves
            .iter()
            .cloned()
            .map(|hash| {
                if leaves.contains(&hash) {
                    Node::OnPath(hash)
                } else {
                    Node::OffPath(hash)
                }
            })
            .collect();

        while hashes.len() > 1 {
            let mut next_hashes = vec![];

            for pair in hashes.chunks(2) {
                let left = pair[0].clone();
                let right = pair.get(1).cloned().unwrap_or_default();
                match (left, right) {
                    (Node::OnPath(left), Node::OnPath(right)) => {
                        flags.push(true);
                        next_hashes
                            .push(Node::OnPath(hash_pair(left.clone(), right)));
                    }
                    (Node::OnPath(hash), Node::OffPath(sib)) => {
                        flags.push(false);
                        proof_hashes.push(sib.clone());
                        next_hashes
                            .push(Node::OnPath(hash_pair(hash.clone(), sib)));
                    }
                    (Node::OffPath(sib), Node::OnPath(hash)) => {
                        flags.push(false);
                        proof_hashes.push(sib.clone());
                        next_hashes
                            .push(Node::OnPath(hash_pair(hash, sib.clone())));
                    }
                    (Node::OffPath(left), Node::OffPath(right)) => {
                        next_hashes.push(Node::OffPath(hash_pair(
                            left.clone(),
                            right,
                        )));
                    }
                }
            }
            hashes = next_hashes;
        }
        // add the root to the proof
        if flags.is_empty() && proof_hashes.is_empty() && leaves.is_empty() {
            proof_hashes.push(self.root.clone());
        }

        Ok(BridgePoolProof {
            proof: proof_hashes,
            leaves: values,
            flags,
        })
    }

    /// Parse a db key to see if it is valid for the
    /// bridge pool.
    ///
    /// It should have one string segment which should
    /// parse into a [Hash]
    fn parse_key(key: &Key) -> Result<KeccakHash, Error> {
        if key.segments.len() == 1 {
            match &key.segments[0] {
                DbKeySeg::StringSeg(str) => {
                    str.as_str().try_into().map_err(|_| {
                        eyre!("Could not parse key segment as a hash").into()
                    })
                }
                _ => Err(eyre!("Bridge pool keys should be strings.").into()),
            }
        } else {
            Err(eyre!(
                "Key for the bridge pool should have exactly one segment."
            )
            .into())
        }
    }
}

/// Concatenate two keccak hashes and hash the result
#[inline]
fn hash_pair(left: KeccakHash, right: KeccakHash) -> KeccakHash {
    if left.0 < right.0 {
        keccak_hash([left.0, right.0].concat().as_slice())
    } else {
        keccak_hash([right.0, left.0].concat().as_slice())
    }
}

/// Keeps track if a node is on a path from the
/// root of the merkle tree to one of the leaves
/// being included in a multi-proof.
#[derive(Debug, Clone)]
enum Node {
    /// Node is on a path from root to leaf in proof
    OnPath(KeccakHash),
    /// Node is not on a path from root to leaf in proof
    OffPath(KeccakHash),
}

impl Default for Node {
    fn default() -> Self {
        Self::OffPath(Default::default())
    }
}

/// A multi-leaf membership proof
pub struct BridgePoolProof {
    /// The hashes other than the provided leaves
    pub proof: Vec<KeccakHash>,
    /// The leaves; must be sorted
    pub leaves: Vec<PendingTransfer>,
    /// Flags are used to indicate which consecutive
    /// pairs of leaves in `leaves` are siblings.
    pub flags: Vec<bool>,
}

impl BridgePoolProof {
    /// Verify a membership proof matches the provided root
    pub fn verify(&self, root: KeccakHash) -> bool {
        if self.proof.len() + self.leaves.len() != self.flags.len() + 1 {
            return false;
        }
        if self.flags.is_empty() {
            return if let Some(leaf) = self.leaves.last() {
                root == leaf.keccak256()
            } else {
                match self.proof.last() {
                    Some(proof_root) => &root == proof_root,
                    None => false,
                }
            };
        }
        let total_hashes = self.flags.len();
        let leaf_len = self.leaves.len();

        let mut hashes = vec![KeccakHash::default(); self.flags.len()];
        let mut hash_pos = 0usize;
        let mut leaf_pos = 0usize;
        let mut proof_pos = 0usize;

        for i in 0..total_hashes {
            let left = if leaf_pos < leaf_len {
                let next = self.leaves[leaf_pos].keccak256();
                leaf_pos += 1;
                next
            } else {
                let next = hashes[hash_pos].clone();
                hash_pos += 1;
                next
            };
            let right = if self.flags[i] {
                if leaf_pos < leaf_len {
                    let next = self.leaves[leaf_pos].keccak256();
                    leaf_pos += 1;
                    next
                } else {
                    let next = hashes[hash_pos].clone();
                    hash_pos += 1;
                    next
                }
            } else {
                let next = self.proof[proof_pos].clone();
                proof_pos += 1;
                next
            };
            hashes[i] = hash_pair(left, right);
        }

        if let Some(computed) = hashes.last() {
            *computed == root
        } else {
            false
        }
    }
}

impl Encode<3> for BridgePoolProof {
    fn tokenize(&self) -> [Token; 3] {
        let BridgePoolProof {
            proof,
            leaves,
            flags,
        } = self;
        let proof = Token::Array(
            proof
                .iter()
                .map(|hash| Token::FixedBytes(hash.0.to_vec()))
                .collect(),
        );
        let transfers = Token::Array(
            leaves
                .iter()
                .map(|t| Token::FixedArray(t.tokenize().to_vec()))
                .collect(),
        );
        let flags =
            Token::Array(flags.iter().map(|flag| Token::Bool(*flag)).collect());
        [proof, transfers, flags]
    }
}

#[cfg(test)]
mod test_bridge_pool_tree {

    use itertools::Itertools;
    use proptest::prelude::*;

    use super::*;
    use crate::types::eth_bridge_pool::{GasFee, TransferToEthereum};
    use crate::types::ethereum_events::EthAddress;

    /// An established user address for testing & development
    fn bertha_address() -> Address {
        Address::decode("atest1v4ehgw36xvcyyvejgvenxs34g3zygv3jxqunjd6rxyeyys3sxy6rwvfkx4qnj33hg9qnvse4lsfctw")
            .expect("The token address decoding shouldn't fail")
    }

    /// Test that if tree has a single leaf, its root is the hash
    /// of that leaf
    #[test]
    fn test_update_single_key() {
        let mut tree = BridgePoolTree::default();
        assert_eq!(tree.root().0, [0; 32]);
        let transfer = PendingTransfer {
            transfer: TransferToEthereum {
                asset: EthAddress([1; 20]),
                recipient: EthAddress([2; 20]),
                amount: 1.into(),
                nonce: 42u64.into(),
            },
            gas_fee: GasFee {
                amount: 0.into(),
                payer: bertha_address(),
            },
        };
        let key = Key::from(&transfer);
        let root =
            KeccakHash::from(tree.insert_key(&key).expect("Test failed"));
        assert_eq!(root, transfer.keccak256());
    }

    #[test]
    fn test_two_keys() {
        let mut tree = BridgePoolTree::default();
        let mut transfers = vec![];
        for i in 0..2 {
            let transfer = PendingTransfer {
                transfer: TransferToEthereum {
                    asset: EthAddress([i; 20]),
                    recipient: EthAddress([i + 1; 20]),
                    amount: (i as u64).into(),
                    nonce: 42u64.into(),
                },
                gas_fee: GasFee {
                    amount: 0.into(),
                    payer: bertha_address(),
                },
            };
            let key = Key::from(&transfer);
            transfers.push(transfer);
            let _ = tree.insert_key(&key).expect("Test failed");
        }
        let expected =
            hash_pair(transfers[0].keccak256(), transfers[1].keccak256());
        assert_eq!(tree.root(), expected);
    }

    /// This is the first number of keys to use dummy leaves
    #[test]
    fn test_three_leaves() {
        let mut tree = BridgePoolTree::default();
        let mut transfers = vec![];
        for i in 0..3 {
            let transfer = PendingTransfer {
                transfer: TransferToEthereum {
                    asset: EthAddress([i; 20]),
                    recipient: EthAddress([i + 1; 20]),
                    amount: (i as u64).into(),
                    nonce: 42u64.into(),
                },
                gas_fee: GasFee {
                    amount: 0.into(),
                    payer: bertha_address(),
                },
            };
            let key = Key::from(&transfer);
            transfers.push(transfer);
            let _ = tree.insert_key(&key).expect("Test failed");
        }
        transfers.sort_by_key(|t| t.keccak256());
        let hashes: BTreeSet<KeccakHash> =
            transfers.iter().map(|t| t.keccak256()).collect();
        assert_eq!(hashes, tree.leaves);

        let left_hash =
            hash_pair(transfers[0].keccak256(), transfers[1].keccak256());
        let right_hash =
            hash_pair(transfers[2].keccak256(), Default::default());
        let expected = hash_pair(left_hash, right_hash);
        assert_eq!(tree.root(), expected);
    }

    /// Test removing all keys
    #[test]
    fn test_delete_all_keys() {
        let mut tree = BridgePoolTree::default();

        let transfer = PendingTransfer {
            transfer: TransferToEthereum {
                asset: EthAddress([1; 20]),
                recipient: EthAddress([2; 20]),
                amount: 1.into(),
                nonce: 42u64.into(),
            },
            gas_fee: GasFee {
                amount: 0.into(),
                payer: bertha_address(),
            },
        };
        let key = Key::from(&transfer);
        let root =
            KeccakHash::from(tree.insert_key(&key).expect("Test failed"));
        assert_eq!(root, transfer.keccak256());
        tree.delete_key(&key).expect("Test failed");
        assert_eq!(tree.root().0, [0; 32]);
    }

    /// Test deleting a key
    #[test]
    fn test_delete_key() {
        let mut tree = BridgePoolTree::default();
        let mut transfers = vec![];
        for i in 0..3 {
            let transfer = PendingTransfer {
                transfer: TransferToEthereum {
                    asset: EthAddress([i; 20]),
                    recipient: EthAddress([i + 1; 20]),
                    amount: (i as u64).into(),
                    nonce: 42u64.into(),
                },
                gas_fee: GasFee {
                    amount: 0.into(),
                    payer: bertha_address(),
                },
            };

            let key = Key::from(&transfer);
            transfers.push(transfer);
            let _ = tree.insert_key(&key).expect("Test failed");
        }
        transfers.sort_by_key(|t| t.keccak256());
        tree.delete_key(&Key::from(&transfers[1]))
            .expect("Test failed");

        let expected =
            hash_pair(transfers[0].keccak256(), transfers[2].keccak256());
        assert_eq!(tree.root(), expected);
    }

    /// Test that parse key works correctly
    #[test]
    fn test_parse_key() {
        let transfer = PendingTransfer {
            transfer: TransferToEthereum {
                asset: EthAddress([1; 20]),
                recipient: EthAddress([2; 20]),
                amount: 1u64.into(),
                nonce: 42u64.into(),
            },
            gas_fee: GasFee {
                amount: 0.into(),
                payer: bertha_address(),
            },
        };
        let expected = transfer.keccak256();
        let key = Key::from(&transfer);
        assert_eq!(
            BridgePoolTree::parse_key(&key).expect("Test failed"),
            expected
        );
    }

    /// Test that parsing a key with multiple segments fails
    #[test]
    fn test_key_multiple_segments() {
        let transfer = PendingTransfer {
            transfer: TransferToEthereum {
                asset: EthAddress([1; 20]),
                recipient: EthAddress([2; 20]),
                amount: 1u64.into(),
                nonce: 42u64.into(),
            },
            gas_fee: GasFee {
                amount: 0.into(),
                payer: bertha_address(),
            },
        };
        let hash = transfer.keccak256().to_string();
        let key = Key {
            segments: vec![
                DbKeySeg::AddressSeg(bertha_address()),
                DbKeySeg::StringSeg(hash),
            ],
        };
        assert!(BridgePoolTree::parse_key(&key).is_err());
    }

    /// Test that parsing a key that is not a hash fails
    #[test]
    fn test_key_not_hash() {
        let key = Key {
            segments: vec![DbKeySeg::StringSeg("bloop".into())],
        };
        assert!(BridgePoolTree::parse_key(&key).is_err());
    }

    /// Test that [`contains_key`] works correctly
    #[test]
    fn test_contains_key() {
        let mut tree = BridgePoolTree::default();
        let transfer = PendingTransfer {
            transfer: TransferToEthereum {
                asset: EthAddress([1; 20]),
                recipient: EthAddress([2; 20]),
                amount: 1.into(),
                nonce: 42u64.into(),
            },
            gas_fee: GasFee {
                amount: 0.into(),
                payer: bertha_address(),
            },
        };
        tree.insert_key(&Key::from(&transfer)).expect("Test failed");
        assert!(
            tree.contains_key(&Key::from(&transfer))
                .expect("Test failed")
        );
        let transfer = PendingTransfer {
            transfer: TransferToEthereum {
                asset: EthAddress([1; 20]),
                recipient: EthAddress([0; 20]),
                amount: 1u64.into(),
                nonce: 42u64.into(),
            },
            gas_fee: GasFee {
                amount: 0.into(),
                payer: bertha_address(),
            },
        };
        assert!(
            !tree
                .contains_key(&Key::from(&transfer))
                .expect("Test failed")
        );
    }

    /// Test that the empty proof works.
    #[test]
    fn test_empty_proof() {
        let tree = BridgePoolTree::default();
        let values = vec![];
        let proof = tree.get_membership_proof(values).expect("Test failed");
        assert!(proof.verify(Default::default()));
    }

    /// Test that the proof works for proving the only leaf in the tree
    #[test]
    fn test_single_leaf() {
        let transfer = PendingTransfer {
            transfer: TransferToEthereum {
                asset: EthAddress([0; 20]),
                recipient: EthAddress([0; 20]),
                amount: 0.into(),
                nonce: 0.into(),
            },
            gas_fee: GasFee {
                amount: 0.into(),
                payer: bertha_address(),
            },
        };
        let mut tree = BridgePoolTree::default();
        let key = Key::from(&transfer);
        let _ = tree.insert_key(&key).expect("Test failed");
        let proof = tree
            .get_membership_proof(vec![transfer])
            .expect("Test failed");
        assert!(proof.verify(tree.root()));
    }

    /// Check proofs for membership of single transfer
    /// in a tree with two leaves.
    #[test]
    fn test_one_leaf_of_two_proof() {
        let mut tree = BridgePoolTree::default();
        let mut transfers = vec![];
        for i in 0..2 {
            let transfer = PendingTransfer {
                transfer: TransferToEthereum {
                    asset: EthAddress([i; 20]),
                    recipient: EthAddress([i + 1; 20]),
                    amount: (i as u64).into(),
                    nonce: 42u64.into(),
                },
                gas_fee: GasFee {
                    amount: 0.into(),
                    payer: bertha_address(),
                },
            };

            let key = Key::from(&transfer);
            transfers.push(transfer);
            let _ = tree.insert_key(&key).expect("Test failed");
        }
        let proof = tree
            .get_membership_proof(vec![transfers.remove(0)])
            .expect("Test failed");
        assert!(proof.verify(tree.root()));
    }

    /// Test that a multiproof works for leaves who are siblings
    #[test]
    fn test_proof_two_out_of_three_leaves() {
        let mut tree = BridgePoolTree::default();
        let mut transfers = vec![];
        for i in 0..3 {
            let transfer = PendingTransfer {
                transfer: TransferToEthereum {
                    asset: EthAddress([i; 20]),
                    recipient: EthAddress([i + 1; 20]),
                    amount: (i as u64).into(),
                    nonce: 42u64.into(),
                },
                gas_fee: GasFee {
                    amount: 0.into(),
                    payer: bertha_address(),
                },
            };

            let key = Key::from(&transfer);
            transfers.push(transfer);
            let _ = tree.insert_key(&key).expect("Test failed");
        }
        transfers.sort_by_key(|t| t.keccak256());
        let values = vec![transfers[0].clone(), transfers[1].clone()];
        let proof = tree.get_membership_proof(values).expect("Test failed");
        assert!(proof.verify(tree.root()));
    }

    /// Test that proving an empty subset of leaves always works
    #[test]
    fn test_proof_no_leaves() {
        let mut tree = BridgePoolTree::default();
        let mut transfers = vec![];
        for i in 0..3 {
            let transfer = PendingTransfer {
                transfer: TransferToEthereum {
                    asset: EthAddress([i; 20]),
                    recipient: EthAddress([i + 1; 20]),
                    amount: (i as u64).into(),
                    nonce: 42u64.into(),
                },
                gas_fee: GasFee {
                    amount: 0.into(),
                    payer: bertha_address(),
                },
            };
            let key = Key::from(&transfer);
            transfers.push(transfer);
            let _ = tree.insert_key(&key).expect("Test failed");
        }
        let values = vec![];
        let proof = tree.get_membership_proof(values).expect("Test failed");
        assert!(proof.verify(tree.root()))
    }

    /// Test a proof for all the leaves
    #[test]
    fn test_proof_all_leaves() {
        let mut tree = BridgePoolTree::default();
        let mut transfers = vec![];
        for i in 0..2 {
            let transfer = PendingTransfer {
                transfer: TransferToEthereum {
                    asset: EthAddress([i; 20]),
                    recipient: EthAddress([i + 1; 20]),
                    amount: (i as u64).into(),
                    nonce: 42u64.into(),
                },
                gas_fee: GasFee {
                    amount: 0.into(),
                    payer: bertha_address(),
                },
            };
            let key = Key::from(&transfer);
            transfers.push(transfer);
            let _ = tree.insert_key(&key).expect("Test failed");
        }
        transfers.sort_by_key(|t| t.keccak256());
        let proof = tree.get_membership_proof(transfers).expect("Test failed");
        assert!(proof.verify(tree.root()));
    }

    /// Test a proof for all the leaves when the number of leaves is odd
    #[test]
    fn test_proof_all_leaves_odd() {
        let mut tree = BridgePoolTree::default();
        let mut transfers = vec![];
        for i in 0..3 {
            let transfer = PendingTransfer {
                transfer: TransferToEthereum {
                    asset: EthAddress([i; 20]),
                    recipient: EthAddress([i + 1; 20]),
                    amount: (i as u64).into(),
                    nonce: 42u64.into(),
                },
                gas_fee: GasFee {
                    amount: 0.into(),
                    payer: bertha_address(),
                },
            };
            let key = Key::from(&transfer);
            transfers.push(transfer);
            let _ = tree.insert_key(&key).expect("Test failed");
        }
        transfers.sort_by_key(|t| t.keccak256());
        let proof = tree.get_membership_proof(transfers).expect("Test failed");
        assert!(proof.verify(tree.root()));
    }

    /// Test proofs of large trees
    #[test]
    fn test_large_proof() {
        let mut tree = BridgePoolTree::default();
        let mut transfers = vec![];
        for i in 0..5 {
            let transfer = PendingTransfer {
                transfer: TransferToEthereum {
                    asset: EthAddress([i; 20]),
                    recipient: EthAddress([i + 1; 20]),
                    amount: (i as u64).into(),
                    nonce: 42u64.into(),
                },
                gas_fee: GasFee {
                    amount: 0.into(),
                    payer: bertha_address(),
                },
            };
            let key = Key::from(&transfer);
            transfers.push(transfer);
            let _ = tree.insert_key(&key).expect("Test failed");
        }
        transfers.sort_by_key(|t| t.keccak256());
        let values: Vec<_> = transfers.iter().step_by(2).cloned().collect();
        let proof = tree.get_membership_proof(values).expect("Test failed");
        assert!(proof.verify(tree.root()));
    }

    /// Create a random set of transfers.
    fn random_transfers(
        number: usize,
    ) -> impl Strategy<Value = Vec<PendingTransfer>> {
        prop::collection::vec(
            (prop::array::uniform20(0u8..), prop::num::u64::ANY),
            0..=number,
        )
        .prop_flat_map(|addrs| {
            Just(
                addrs
                    .into_iter()
                    .map(|(addr, nonce)| PendingTransfer {
                        transfer: TransferToEthereum {
                            asset: EthAddress(addr),
                            recipient: EthAddress(addr),
                            amount: Default::default(),
                            nonce: nonce.into(),
                        },
                        gas_fee: GasFee {
                            amount: Default::default(),
                            payer: bertha_address(),
                        },
                    })
                    .dedup()
                    .collect::<Vec<PendingTransfer>>(),
            )
        })
    }

    prop_compose! {
        /// Creates a random set of transfers and
        /// then returns them along with a chosen subset.
        fn arb_transfers_and_subset()
        (transfers in random_transfers(50))
        (
            transfers in Just(transfers.clone()),
            to_prove in proptest::sample::subsequence(transfers.clone(), 0..=transfers.len()),
        )
        -> (Vec<PendingTransfer>, Vec<PendingTransfer>) {
            (transfers, to_prove)
        }
    }

    proptest! {
        /// Given a random tree and a subset of leaves,
        /// verify that the constructed multi-proof correctly
        /// verifies.
        #[test]
        fn test_verify_proof((transfers, mut to_prove) in arb_transfers_and_subset()) {
            let mut tree = BridgePoolTree::default();
            for transfer in &transfers {
                let key = Key::from(transfer);
                let _ = tree.insert_key(&key).expect("Test failed");
            }

            to_prove.sort_by_key(|t| t.keccak256());
            let proof = tree.get_membership_proof(to_prove).expect("Test failed");
            assert!(proof.verify(tree.root()));
        }
    }
}<|MERGE_RESOLUTION|>--- conflicted
+++ resolved
@@ -27,7 +27,6 @@
 
 /// Get the storage key for the transfers in the pool
 pub fn get_pending_key(transfer: &PendingTransfer) -> Key {
-<<<<<<< HEAD
     get_key_from_hash(&transfer.keccak256())
 }
 
@@ -37,12 +36,7 @@
         segments: vec![
             DbKeySeg::AddressSeg(BRIDGE_POOL_ADDRESS),
             hash.to_db_key(),
-=======
-    Key {
-        segments: vec![
-            DbKeySeg::AddressSeg(BRIDGE_POOL_ADDRESS),
-            transfer.keccak256().to_db_key(),
->>>>>>> 8a8e3fd7
+
         ],
     }
 }
@@ -132,15 +126,10 @@
         }
     }
 
-<<<<<<< HEAD
     /// Return the root as a [`struct@Hash`] type.
     pub fn root(&self) -> KeccakHash {
         self.root.clone()
-=======
-    /// Return the root as a [struct@`Hash`] type.
-    pub fn root(&self) -> Hash {
-        self.root.clone().into()
->>>>>>> 8a8e3fd7
+
     }
 
     /// Get a reference to the backing store
