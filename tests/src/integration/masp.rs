use std::path::PathBuf;

use color_eyre::eyre::Result;
use color_eyre::owo_colors::OwoColorize;
use namada_apps::node::ledger::shell::testing::client::run;
use namada_apps::node::ledger::shell::testing::utils::{Bin, CapturedOutput};
use namada_sdk::masp::fs::FsShieldedUtils;
use test_log::test;

use super::setup;
<<<<<<< HEAD
use crate::e2e::setup::constants::{AA_PAYMENT_ADDRESS, AA_VIEWING_KEY, AB_PAYMENT_ADDRESS, AB_VIEWING_KEY, AC_PAYMENT_ADDRESS, AC_VIEWING_KEY, ALBERT, A_SPENDING_KEY, BB_PAYMENT_ADDRESS, BERTHA, BTC, B_SPENDING_KEY, CHRISTEL, ETH, MASP, NAM, BERTHA_KEY, ALBERT_KEY, CHRISTEL_KEY};
=======
use crate::e2e::setup::constants::{
    AA_PAYMENT_ADDRESS, AA_VIEWING_KEY, AB_PAYMENT_ADDRESS, AB_VIEWING_KEY,
    AC_PAYMENT_ADDRESS, AC_VIEWING_KEY, ALBERT, ALBERT_KEY, A_SPENDING_KEY,
    BB_PAYMENT_ADDRESS, BERTHA, BERTHA_KEY, BTC, B_SPENDING_KEY, CHRISTEL,
    CHRISTEL_KEY, ETH, MASP, NAM,
};
>>>>>>> 0e04a928

/// In this test we verify that users of the MASP receive the correct rewards
/// for leaving their assets in the pool for varying periods of time.
#[test]
fn masp_incentives() -> Result<()> {
    // This address doesn't matter for tests. But an argument is required.
    let validator_one_rpc = "127.0.0.1:26567";
    // Download the shielded pool parameters before starting node
    let _ = FsShieldedUtils::new(PathBuf::new());
    // Lengthen epoch to ensure that a transaction can be constructed and
    // submitted within the same block. Necessary to ensure that conversion is
    // not invalidated.
    let (mut node, _services) = setup::setup()?;
    // Wait till epoch boundary
    node.next_epoch();
    // Send 1 BTC from Albert to PA
    run(
        &node,
        Bin::Client,
        vec![
            "transfer",
            "--source",
            ALBERT,
            "--target",
            AA_PAYMENT_ADDRESS,
            "--token",
            BTC,
            "--amount",
            "1",
            "--node",
            validator_one_rpc,
        ],
    )?;
    node.assert_success();

    // Assert BTC balance at VK(A) is 1
    let captured = CapturedOutput::of(|| {
        run(
            &node,
            Bin::Client,
            vec![
                "balance",
                "--owner",
                AA_VIEWING_KEY,
                "--token",
                BTC,
                "--node",
                validator_one_rpc,
            ],
        )
    });
    assert!(captured.result.is_ok());
    assert!(captured.contains("btc: 1"));

    // Assert NAM balance at VK(A) is 0
    let captured = CapturedOutput::of(|| {
        run(
            &node,
            Bin::Client,
            vec![
                "balance",
                "--owner",
                AA_VIEWING_KEY,
                "--token",
                NAM,
                "--node",
                validator_one_rpc,
            ],
        )
    });
    assert!(captured.result.is_ok());
    assert!(captured.contains("No shielded nam balance found"));

    // Wait till epoch boundary
    node.next_epoch();

    // Assert BTC balance at VK(A) is still 1
    let captured = CapturedOutput::of(|| {
        run(
            &node,
            Bin::Client,
            vec![
                "balance",
                "--owner",
                AA_VIEWING_KEY,
                "--token",
                BTC,
                "--node",
                validator_one_rpc,
            ],
        )
    });
    assert!(captured.result.is_ok());
    assert!(captured.contains("btc: 1"));

    // Assert NAM balance is a non-zero number (rewards have been dispensed)
    let captured = CapturedOutput::of(|| {
        run(
            &node,
            Bin::Client,
            vec![
                "balance",
                "--owner",
                AA_VIEWING_KEY,
                "--token",
                NAM,
                "--node",
                validator_one_rpc,
            ],
        )
    });

    assert!(captured.result.is_ok());
    assert!(captured.contains("nam: 0.022"));

    // Assert NAM balance at MASP pool is exclusively the
    // rewards from the shielded BTC
    let captured = CapturedOutput::of(|| {
        run(
            &node,
            Bin::Client,
            vec![
                "balance",
                "--owner",
                MASP,
                "--token",
                NAM,
                "--node",
                validator_one_rpc,
            ],
        )
    });
    assert!(captured.result.is_ok());
    assert!(captured.contains("nam: 0.022"));

    // Wait till epoch boundary
    node.next_epoch();

    // Assert BTC balance at VK(A) is still 1
    let captured = CapturedOutput::of(|| {
        run(
            &node,
            Bin::Client,
            vec![
                "balance",
                "--owner",
                AA_VIEWING_KEY,
                "--token",
                BTC,
                "--node",
                validator_one_rpc,
            ],
        )
    });
    assert!(captured.result.is_ok());
    assert!(captured.contains("btc: 1"));

    // Assert NAM balance is a number greater than the last epoch's balance
    // (more rewards have been dispensed)
    let captured = CapturedOutput::of(|| {
        run(
            &node,
            Bin::Client,
            vec![
                "balance",
                "--owner",
                AA_VIEWING_KEY,
                "--token",
                NAM,
                "--node",
                validator_one_rpc,
            ],
        )
    });
    assert!(captured.result.is_ok());
    assert!(captured.contains("nam: 0.08729"));

    // Assert NAM balance at MASP pool is exclusively the
    // rewards from the shielded BTC
    let captured = CapturedOutput::of(|| {
        run(
            &node,
            Bin::Client,
            vec![
                "balance",
                "--owner",
                MASP,
                "--token",
                NAM,
                "--node",
                validator_one_rpc,
            ],
        )
    });
    assert!(captured.result.is_ok());
    assert!(captured.contains("nam: 0.08729"));

    // Wait till epoch boundary
    node.next_epoch();

    // Send 0.001 ETH from Albert to PA(B)
    run(
        &node,
        Bin::Client,
        vec![
            "transfer",
            "--source",
            ALBERT,
            "--target",
            AB_PAYMENT_ADDRESS,
            "--token",
            ETH,
            "--amount",
            "0.001",
            "--node",
            validator_one_rpc,
        ],
    )?;
    node.assert_success();

    // Assert ETH balance at VK(B) is 0.001
    let captured = CapturedOutput::of(|| {
        run(
            &node,
            Bin::Client,
            vec![
                "balance",
                "--owner",
                AB_VIEWING_KEY,
                "--token",
                ETH,
                "--node",
                validator_one_rpc,
            ],
        )
    });
    assert!(captured.result.is_ok());
    assert!(captured.contains("eth: 0.001"));

    // Assert NAM balance at VK(B) is 0
    let captured = CapturedOutput::of(|| {
        run(
            &node,
            Bin::Client,
            vec![
                "balance",
                "--owner",
                AB_VIEWING_KEY,
                "--token",
                NAM,
                "--node",
                validator_one_rpc,
            ],
        )
    });
    assert!(captured.result.is_ok());
    assert!(captured.contains("No shielded nam balance found"));

    // Wait till epoch boundary
    node.next_epoch();

    // Assert ETH balance at VK(B) is still 0.001
    let captured = CapturedOutput::of(|| {
        run(
            &node,
            Bin::Client,
            vec![
                "balance",
                "--owner",
                AB_VIEWING_KEY,
                "--token",
                ETH,
                "--node",
                validator_one_rpc,
            ],
        )
    });
    assert!(captured.result.is_ok());
    assert!(captured.contains("eth: 0.001"));

    // Assert NAM balance at VK(B) is non-zero (rewards have been
    // dispensed)
    let captured = CapturedOutput::of(|| {
        run(
            &node,
            Bin::Client,
            vec![
                "balance",
                "--owner",
                AB_VIEWING_KEY,
                "--token",
                NAM,
                "--node",
                validator_one_rpc,
            ],
        )
    });
    assert!(captured.result.is_ok());
    assert!(captured.contains("nam: 0.0207"));

    // Assert NAM balance at MASP pool is an accumulation of
    // rewards from both the shielded BTC and shielded ETH
    let captured = CapturedOutput::of(|| {
        run(
            &node,
            Bin::Client,
            vec![
                "balance",
                "--owner",
                MASP,
                "--token",
                NAM,
                "--node",
                validator_one_rpc,
            ],
        )
    });
    assert!(captured.result.is_ok());
    assert!(captured.contains("nam: 0.3726"));

    // Wait till epoch boundary
    node.next_epoch();

    // Send 0.001 ETH from SK(B) to Christel
    run(
        &node,
        Bin::Client,
        vec![
            "transfer",
            "--source",
            B_SPENDING_KEY,
            "--target",
            CHRISTEL,
            "--token",
            ETH,
            "--amount",
            "0.001",
            "--signing-keys",
            BERTHA_KEY,
            "--node",
            validator_one_rpc,
        ],
    )?;
    node.assert_success();

    // Assert ETH balance at VK(B) is 0
    let captured = CapturedOutput::of(|| {
        run(
            &node,
            Bin::Client,
            vec![
                "balance",
                "--owner",
                AB_VIEWING_KEY,
                "--token",
                ETH,
                "--node",
                validator_one_rpc,
            ],
        )
    });
    assert!(captured.result.is_ok());
    assert!(captured.contains("No shielded eth balance found"));

    node.next_epoch();

    // Assert VK(B) retains the NAM rewards dispensed in the correct
    // amount.
    let captured = CapturedOutput::of(|| {
        run(
            &node,
            Bin::Client,
            vec![
                "balance",
                "--owner",
                AB_VIEWING_KEY,
                "--token",
                NAM,
                "--node",
                validator_one_rpc,
            ],
        )
    });
    assert!(captured.result.is_ok());
    assert!(captured.contains("nam: 0.085204"));

    node.next_epoch();

    // Assert NAM balance at MASP pool is
    // the accumulation of rewards from the shielded assets (BTC and ETH)
    let captured = CapturedOutput::of(|| {
        run(
            &node,
            Bin::Client,
            vec![
                "balance",
                "--owner",
                MASP,
                "--token",
                NAM,
                "--node",
                validator_one_rpc,
            ],
        )
    });
    assert!(captured.result.is_ok());
    assert!(captured.contains("nam: 1.134567"));

    // Wait till epoch boundary
    node.next_epoch();

    // Send 1 BTC from SK(A) to Christel
    run(
        &node,
        Bin::Client,
        vec![
            "transfer",
            "--source",
            A_SPENDING_KEY,
            "--target",
            CHRISTEL,
            "--token",
            BTC,
            "--amount",
            "1",
            "--signing-keys",
            ALBERT_KEY,
            "--node",
            validator_one_rpc,
        ],
    )?;
    node.assert_success();

    // Assert BTC balance at VK(A) is 0
    let captured = CapturedOutput::of(|| {
        run(
            &node,
            Bin::Client,
            vec![
                "balance",
                "--owner",
                AA_VIEWING_KEY,
                "--token",
                BTC,
                "--node",
                validator_one_rpc,
            ],
        )
    });
    assert!(captured.result.is_ok());
    assert!(captured.contains("No shielded btc balance found"));

    // Assert VK(A) retained the NAM rewards
    let captured = CapturedOutput::of(|| {
        run(
            &node,
            Bin::Client,
            vec![
                "balance",
                "--owner",
                AA_VIEWING_KEY,
                "--token",
                NAM,
                "--node",
                validator_one_rpc,
            ],
        )
    });
    assert!(captured.result.is_ok());
    assert!(captured.contains("nam: 1.355211"));

    // Assert NAM balance at MASP pool is
    // the accumulation of rewards from the shielded assets (BTC and ETH)
    let captured = CapturedOutput::of(|| {
        run(
            &node,
            Bin::Client,
            vec![
                "balance",
                "--owner",
                MASP,
                "--token",
                NAM,
                "--node",
                validator_one_rpc,
            ],
        )
    });
    assert!(captured.result.is_ok());
    assert!(captured.contains("nam: 1.459458"));

    // Wait till epoch boundary
    node.next_epoch();

    // Assert NAM balance at VK(A) is the rewards dispensed earlier
    // (since VK(A) has no shielded assets, no further rewards should
    //  be dispensed to that account)
    let captured = CapturedOutput::of(|| {
        run(
            &node,
            Bin::Client,
            vec![
                "balance",
                "--owner",
                AA_VIEWING_KEY,
                "--token",
                NAM,
                "--node",
                validator_one_rpc,
            ],
        )
    });
    assert!(captured.result.is_ok());
    assert!(captured.contains("nam: 1.520493"));

    // Assert NAM balance at VK(B) is the rewards dispensed earlier
    // (since VK(A) has no shielded assets, no further rewards should
    //  be dispensed to that account)
    let captured = CapturedOutput::of(|| {
        run(
            &node,
            Bin::Client,
            vec![
                "balance",
                "--owner",
                AB_VIEWING_KEY,
                "--token",
                NAM,
                "--node",
                validator_one_rpc,
            ],
        )
    });
    assert!(captured.result.is_ok());
    assert!(captured.contains("nam: 0.125958"));

    // Assert NAM balance at MASP pool is
    // the accumulation of rewards from the shielded assets (BTC and ETH)
    let captured = CapturedOutput::of(|| {
        run(
            &node,
            Bin::Client,
            vec![
                "balance",
                "--owner",
                MASP,
                "--token",
                NAM,
                "--node",
                validator_one_rpc,
            ],
        )
    });
    assert!(captured.result.is_ok());
    assert!(captured.contains("nam: 1.637454"));

    // Wait till epoch boundary to prevent conversion expiry during transaction
    // construction
    node.next_epoch();

    // Send all NAM rewards from SK(B) to Christel
    run(
        &node,
        Bin::Client,
        vec![
            "transfer",
            "--source",
            B_SPENDING_KEY,
            "--target",
            CHRISTEL,
            "--token",
            NAM,
            "--amount",
            "0.137354",
            "--signing-keys",
            BERTHA_KEY,
            "--node",
            validator_one_rpc,
        ],
    )?;
    node.assert_success();

    // Wait till epoch boundary
    node.next_epoch();

    // Send all NAM rewards from SK(A) to Bertha
    run(
        &node,
        Bin::Client,
        vec![
            "transfer",
            "--source",
            A_SPENDING_KEY,
            "--target",
            BERTHA,
            "--token",
            NAM,
            "--amount",
            "1.916208",
            "--signing-keys",
            ALBERT_KEY,
            "--node",
            validator_one_rpc,
        ],
    )?;
    node.assert_success();

    // TODO: Fix once we can unsheild less than 10^-3 tokens
    // // Assert NAM balance at VK(A) is 0
    // let captured = CapturedOutput::of(|| {
    //     run(
    //         &node,
    //         Bin::Client,
    //         vec![
    //             "balance",
    //             "--owner",
    //             AA_VIEWING_KEY,
    //             "--token",
    //             NAM,
    //             "--node",
    //             validator_one_rpc,
    //         ],
    //     )
    // });
    // assert!(captured.result.is_ok());
    // assert!(captured.contains("No shielded nam balance found"));

    // Assert NAM balance at VK(B) is 0
    let captured = CapturedOutput::of(|| {
        run(
            &node,
            Bin::Client,
            vec![
                "balance",
                "--owner",
                AB_VIEWING_KEY,
                "--token",
                NAM,
                "--node",
                validator_one_rpc,
            ],
        )
    });
    assert!(captured.result.is_ok());
    assert!(captured.contains("No shielded nam balance found"));

    // Assert NAM balance at MASP pool is 0
    let captured = CapturedOutput::of(|| {
        run(
            &node,
            Bin::Client,
            vec![
                "balance",
                "--owner",
                MASP,
                "--token",
                NAM,
                "--node",
                validator_one_rpc,
            ],
        )
    });
    assert!(captured.result.is_ok());
    assert!(captured.contains("nam: 0"));

    Ok(())
}

/// In this test we:
/// 1. Run the ledger node
/// 2. Assert PPA(C) cannot be recognized by incorrect viewing key
/// 3. Assert PPA(C) has not transaction pinned to it
/// 4. Send 20 BTC from Albert to PPA(C)
/// 5. Assert PPA(C) has the 20 BTC transaction pinned to it
#[test]
fn masp_pinned_txs() -> Result<()> {
    // This address doesn't matter for tests. But an argument is required.
    let validator_one_rpc = "127.0.0.1:26567";
    // Download the shielded pool parameters before starting node
    let _ = FsShieldedUtils::new(PathBuf::new());

    let (mut node, _services) = setup::setup()?;
    // Wait till epoch boundary
    let _ep0 = node.next_epoch();

    // Assert PPA(C) cannot be recognized by incorrect viewing key
    let captured =
        CapturedOutput::with_input(AB_VIEWING_KEY.into()).run(|| {
            run(
                &node,
                Bin::Client,
                vec![
                    "balance",
                    "--owner",
                    AC_PAYMENT_ADDRESS,
                    "--token",
                    BTC,
                    "--node",
                    validator_one_rpc,
                ],
            )
        });
    assert!(captured.result.is_ok());
    assert!(
        captured.contains("Supplied viewing key cannot decode transactions to")
    );

    // Assert PPA(C) has no transaction pinned to it
    let captured =
        CapturedOutput::with_input(AC_VIEWING_KEY.into()).run(|| {
            run(
                &node,
                Bin::Client,
                vec![
                    "balance",
                    "--owner",
                    AC_PAYMENT_ADDRESS,
                    "--token",
                    BTC,
                    "--node",
                    validator_one_rpc,
                ],
            )
        });
    assert!(captured.result.is_ok());
    assert!(captured.contains("has not yet been consumed"));

    // Wait till epoch boundary
    let _ep1 = node.next_epoch();

    // Send 20 BTC from Albert to PPA(C)
    run(
        &node,
        Bin::Client,
        vec![
            "transfer",
            "--source",
            ALBERT,
            "--target",
            AC_PAYMENT_ADDRESS,
            "--token",
            BTC,
            "--amount",
            "20",
            "--node",
            validator_one_rpc,
        ],
    )?;
    node.assert_success();

    // Wait till epoch boundary
    // This makes it more consistent for some reason?
    let _ep2 = node.next_epoch();

    // Assert PPA(C) has the 20 BTC transaction pinned to it
    let captured =
        CapturedOutput::with_input(AC_VIEWING_KEY.into()).run(|| {
            run(
                &node,
                Bin::Client,
                vec![
                    "balance",
                    "--owner",
                    AC_PAYMENT_ADDRESS,
                    "--token",
                    BTC,
                    "--node",
                    validator_one_rpc,
                ],
            )
        });
    assert!(captured.result.is_ok());
    assert!(captured.contains("Received 20 btc"));

    // Assert PPA(C) has no NAM pinned to it
    let captured =
        CapturedOutput::with_input(AC_VIEWING_KEY.into()).run(|| {
            run(
                &node,
                Bin::Client,
                vec![
                    "balance",
                    "--owner",
                    AC_PAYMENT_ADDRESS,
                    "--token",
                    NAM,
                    "--node",
                    validator_one_rpc,
                ],
            )
        });
    assert!(captured.result.is_ok());
    assert!(captured.contains("Received no shielded nam"));

    // Wait till epoch boundary
    let _ep1 = node.next_epoch();

    // Assert PPA(C) does not NAM pinned to it on epoch boundary
    let captured =
        CapturedOutput::with_input(AC_VIEWING_KEY.into()).run(|| {
            run(
                &node,
                Bin::Client,
                vec![
                    "balance",
                    "--owner",
                    AC_PAYMENT_ADDRESS,
                    "--token",
                    NAM,
                    "--node",
                    validator_one_rpc,
                ],
            )
        });
    assert!(captured.result.is_ok());
    assert!(captured.contains("Received no shielded nam"));
    Ok(())
}

/// In this test we:
/// 1. Run the ledger node
/// 2. Attempt to spend 10 BTC at SK(A) to PA(B)
/// 3. Attempt to spend 15 BTC at SK(A) to Bertha
/// 4. Send 20 BTC from Albert to PA(A)
/// 5. Attempt to spend 10 ETH at SK(A) to PA(B)
/// 6. Spend 7 BTC at SK(A) to PA(B)
/// 7. Spend 7 BTC at SK(A) to PA(B)
/// 8. Attempt to spend 7 BTC at SK(A) to PA(B)
/// 9. Spend 6 BTC at SK(A) to PA(B)
/// 10. Assert BTC balance at VK(A) is 0
/// 11. Assert ETH balance at VK(A) is 0
/// 12. Assert balance at VK(B) is 10 BTC
/// 13. Send 10 BTC from SK(B) to Bertha
#[test]
fn masp_txs_and_queries() -> Result<()> {
    // Uncomment for better debugging
    // let _log_guard = namada_apps::logging::init_from_env_or(
    //     tracing::level_filters::LevelFilter::INFO,
    // )?;
    // This address doesn't matter for tests. But an argument is required.
    let validator_one_rpc = "127.0.0.1:26567";
    // Download the shielded pool parameters before starting node
    let _ = FsShieldedUtils::new(PathBuf::new());

    enum Response {
        Ok(&'static str),
        Err(&'static str),
    }

    let (mut node, _services) = setup::setup()?;
    _ = node.next_epoch();
    let txs_args = vec![
        // 0. Attempt to spend 10 BTC at SK(A) to PA(B)
        (
            vec![
                "transfer",
                "--source",
                A_SPENDING_KEY,
                "--target",
                AB_PAYMENT_ADDRESS,
                "--token",
                BTC,
                "--amount",
                "10",
                "--gas-payer",
                CHRISTEL_KEY,
                "--node",
                validator_one_rpc,
            ],
            Response::Err(""),
        ),
        // 1. Attempt to spend 15 BTC at SK(A) to Bertha
        (
            vec![
                "transfer",
                "--source",
                A_SPENDING_KEY,
                "--target",
                BERTHA,
                "--token",
                BTC,
                "--amount",
                "15",
                "--gas-payer",
                CHRISTEL_KEY,
                "--node",
                validator_one_rpc,
            ],
            Response::Err(""),
        ),
        // 2. Send 20 BTC from Albert to PA(A)
        (
            vec![
                "transfer",
                "--source",
                ALBERT,
                "--target",
                AA_PAYMENT_ADDRESS,
                "--token",
                BTC,
                "--amount",
                "20",
                "--node",
                validator_one_rpc,
            ],
            Response::Ok("Transaction is valid"),
        ),
        // 3. Attempt to spend 10 ETH at SK(A) to PA(B)
        (
            vec![
                "transfer",
                "--source",
                A_SPENDING_KEY,
                "--target",
                AB_PAYMENT_ADDRESS,
                "--token",
                ETH,
                "--amount",
                "10",
                "--gas-payer",
                CHRISTEL_KEY,
                "--node",
                validator_one_rpc,
            ],
            Response::Err(""),
        ),
        // 4. Spend 7 BTC at SK(A) to PA(B)
        (
            vec![
                "transfer",
                "--source",
                A_SPENDING_KEY,
                "--target",
                AB_PAYMENT_ADDRESS,
                "--token",
                BTC,
                "--amount",
                "7",
                "--gas-payer",
                CHRISTEL_KEY,
                "--node",
                validator_one_rpc,
            ],
            Response::Ok("Transaction is valid"),
        ),
        // 5. Spend 7 BTC at SK(A) to PA(B)
        (
            vec![
                "transfer",
                "--source",
                A_SPENDING_KEY,
                "--target",
                BB_PAYMENT_ADDRESS,
                "--token",
                BTC,
                "--amount",
                "7",
                "--gas-payer",
                CHRISTEL_KEY,
                "--node",
                validator_one_rpc,
            ],
            Response::Ok("Transaction is valid"),
        ),
        // 6. Attempt to spend 7 BTC at SK(A) to PA(B)
        (
            vec![
                "transfer",
                "--source",
                A_SPENDING_KEY,
                "--target",
                BB_PAYMENT_ADDRESS,
                "--token",
                BTC,
                "--amount",
                "7",
                "--gas-payer",
                CHRISTEL_KEY,
                "--node",
                validator_one_rpc,
            ],
            Response::Err(""),
        ),
        // 7. Spend 6 BTC at SK(A) to PA(B)
        (
            vec![
                "transfer",
                "--source",
                A_SPENDING_KEY,
                "--target",
                BB_PAYMENT_ADDRESS,
                "--token",
                BTC,
                "--amount",
                "6",
                "--gas-payer",
                CHRISTEL_KEY,
                "--node",
                validator_one_rpc,
            ],
            Response::Ok("Transaction is valid"),
        ),
        // 8. Assert BTC balance at VK(A) is 0
        (
            vec![
                "balance",
                "--owner",
                AA_VIEWING_KEY,
                "--token",
                BTC,
                "--node",
                validator_one_rpc,
            ],
            Response::Ok("No shielded btc balance found"),
        ),
        // 9. Assert ETH balance at VK(A) is 0
        (
            vec![
                "balance",
                "--owner",
                AA_VIEWING_KEY,
                "--token",
                ETH,
                "--node",
                validator_one_rpc,
            ],
            Response::Ok("No shielded eth balance found"),
        ),
        // 10. Assert balance at VK(B) is 20 BTC
        (
            vec![
                "balance",
                "--owner",
                AB_VIEWING_KEY,
                "--node",
                validator_one_rpc,
            ],
            Response::Ok("btc : 20"),
        ),
        // 11. Send 20 BTC from SK(B) to Bertha
        (
            vec![
                "transfer",
                "--source",
                B_SPENDING_KEY,
                "--target",
                BERTHA,
                "--token",
                BTC,
                "--amount",
                "20",
                "--gas-payer",
                CHRISTEL_KEY,
                "--node",
                validator_one_rpc,
            ],
            Response::Ok("Transaction is valid"),
        ),
    ];

    for (tx_args, tx_result) in &txs_args {
        // We ensure transfers don't cross epoch boundaries.
        if tx_args[0] == "transfer" {
            node.next_epoch();
        }
        for &dry_run in &[true, false] {
            let tx_args = if dry_run && tx_args[0] == "transfer" {
                vec![tx_args.clone(), vec!["--dry-run"]].concat()
            } else {
                tx_args.clone()
            };
            println!(
                "{}: {:?}\n\n",
                "Running".green().underline(),
                tx_args.join(" ").yellow().underline()
            );
            let captured =
                CapturedOutput::of(|| run(&node, Bin::Client, tx_args.clone()));
            match tx_result {
                Response::Ok("Transaction is valid") => {
                    assert!(
                        captured.result.is_ok(),
                        "{:?} failed with result {:?}.\n Unread output: {}",
                        tx_args,
                        captured.result,
                        captured.output,
                    );
                    if !dry_run {
                        node.assert_success();
                    } else {
                        assert!(
                            captured.contains("Transaction is valid"),
                            "{:?} failed to contain needle 'Transaction is \
                             valid',\nGot output '{}'",
                            tx_args,
                            captured.output
                        );
                    }
                }
                Response::Ok(out) => {
                    assert!(
                        captured.result.is_ok(),
                        "{:?} failed with result {:?}.\n Unread output: {}",
                        tx_args,
                        captured.result,
                        captured.output,
                    );
                    assert!(
                        captured.contains(out),
                        "{:?} failed to contain needle '{}',\nGot output '{}'",
                        tx_args,
                        out,
                        captured.output
                    );
                }
                Response::Err(msg) => {
                    assert!(
                        captured.result.is_err(),
                        "{:?} unexpectedly succeeded",
                        tx_args
                    );
                    assert!(
                        captured.contains(msg),
                        "{:?} failed to contain needle {},\nGot output {}",
                        tx_args,
                        msg,
                        captured.output
                    );
                }
            }
        }
    }

    Ok(())
}

/// Test the unshielding tx attached to a wrapper:
///
/// 1. Shield some tokens to reduce the unshielded balance
/// 2. Submit a new wrapper with a valid unshielding tx and assert
/// success
/// 3. Submit a new wrapper with an invalid unshielding tx and assert the
/// failure
#[test]
fn wrapper_fee_unshielding() -> Result<()> {
    // This address doesn't matter for tests. But an argument is required.
    let validator_one_rpc = "127.0.0.1:26567";
    // Download the shielded pool parameters before starting node
    let _ = FsShieldedUtils::new(PathBuf::new());
    // Lengthen epoch to ensure that a transaction can be constructed and
    // submitted within the same block. Necessary to ensure that conversion is
    // not invalidated.
    let (mut node, _services) = setup::setup()?;
    _ = node.next_epoch();

    // 1. Shield some tokens
    run(
        &node,
        Bin::Client,
        vec![
            "transfer",
            "--source",
            ALBERT,
            "--target",
            AA_PAYMENT_ADDRESS,
            "--token",
            NAM,
            "--amount",
            "500000",
            "--gas-price",
            "30", // Reduce the balance of the fee payer artificially
            "--gas-limit",
            "20000",
            "--ledger-address",
            validator_one_rpc,
        ],
    )?;
    node.assert_success();

    _ = node.next_epoch();
    // 2. Valid unshielding
    run(
        &node,
        Bin::Client,
        vec![
            "transfer",
            "--source",
            ALBERT,
            "--target",
            BERTHA,
            "--token",
            NAM,
            "--amount",
            "1",
            "--gas-limit",
            "20000",
            "--gas-spending-key",
            A_SPENDING_KEY,
            "--ledger-address",
            validator_one_rpc,
        ],
    )?;
    node.assert_success();

    // 3. Invalid unshielding
    // TODO: this test shall panic because of the panic in the sdk. Once the
    // panics are removed from there, this test can be updated
    let tx_run = run(
        &node,
        Bin::Client,
        vec![
            "transfer",
            "--source",
            ALBERT,
            "--target",
            BERTHA,
            "--token",
            NAM,
            "--amount",
            "1",
            "--gas-price",
            "1000",
            "--gas-spending-key",
            B_SPENDING_KEY,
            "--ledger-address",
            validator_one_rpc,
            "--force",
        ],
    )
    .is_err();

    assert!(tx_run);
    Ok(())
}<|MERGE_RESOLUTION|>--- conflicted
+++ resolved
@@ -8,16 +8,12 @@
 use test_log::test;
 
 use super::setup;
-<<<<<<< HEAD
-use crate::e2e::setup::constants::{AA_PAYMENT_ADDRESS, AA_VIEWING_KEY, AB_PAYMENT_ADDRESS, AB_VIEWING_KEY, AC_PAYMENT_ADDRESS, AC_VIEWING_KEY, ALBERT, A_SPENDING_KEY, BB_PAYMENT_ADDRESS, BERTHA, BTC, B_SPENDING_KEY, CHRISTEL, ETH, MASP, NAM, BERTHA_KEY, ALBERT_KEY, CHRISTEL_KEY};
-=======
 use crate::e2e::setup::constants::{
     AA_PAYMENT_ADDRESS, AA_VIEWING_KEY, AB_PAYMENT_ADDRESS, AB_VIEWING_KEY,
     AC_PAYMENT_ADDRESS, AC_VIEWING_KEY, ALBERT, ALBERT_KEY, A_SPENDING_KEY,
     BB_PAYMENT_ADDRESS, BERTHA, BERTHA_KEY, BTC, B_SPENDING_KEY, CHRISTEL,
     CHRISTEL_KEY, ETH, MASP, NAM,
 };
->>>>>>> 0e04a928
 
 /// In this test we verify that users of the MASP receive the correct rewards
 /// for leaving their assets in the pool for varying periods of time.
