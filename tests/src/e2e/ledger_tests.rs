//! By default, these tests will run in release mode. This can be disabled
//! by setting environment variable `NAMADA_E2E_DEBUG=true`. For debugging,
//! you'll typically also want to set `RUST_BACKTRACE=1`, e.g.:
//!
//! ```ignore,shell
//! NAMADA_E2E_DEBUG=true RUST_BACKTRACE=1 cargo test e2e::ledger_tests -- --test-threads=1 --nocapture
//! ```
//!
//! To keep the temporary files created by a test, use env var
//! `NAMADA_E2E_KEEP_TEMP=true`.
#![allow(clippy::type_complexity)]

use std::path::PathBuf;
use std::process::Command;
use std::str::FromStr;
use std::sync::Arc;
use std::time::{Duration, Instant};

use borsh::BorshSerialize;
use color_eyre::eyre::Result;
use data_encoding::HEXLOWER;
use namada::types::address::{btc, eth, masp_rewards, Address};
use namada::types::token;
use namada_apps::client::tx::ShieldedContext;
use namada_apps::config::ethereum_bridge;
use namada_apps::config::genesis::genesis_config::{
    GenesisConfig, ParametersConfig, PosParamsConfig,
};
use serde_json::json;
use setup::constants::*;

use super::helpers::{get_height, is_debug_mode, wait_for_block_height};
use super::setup::{get_all_wasms_hashes, set_ethereum_bridge_mode};
use crate::e2e::helpers::{
    epoch_sleep, find_address, find_bonded_stake, get_actor_rpc, get_epoch,
};
use crate::e2e::setup::{self, default_port_offset, sleep, Bin, Who};
use crate::{run, run_as};

/// Test that when we "run-ledger" with all the possible command
/// combinations from fresh state, the node starts-up successfully for both a
/// validator and non-validator user.
#[test]
fn run_ledger() -> Result<()> {
    let test = setup::single_node_net()?;

    set_ethereum_bridge_mode(
        &test,
        &test.net.chain_id,
        &Who::Validator(0),
        ethereum_bridge::ledger::Mode::Off,
    );

    let cmd_combinations = vec![vec!["ledger"], vec!["ledger", "run"]];

    // Start the ledger as a validator
    for args in &cmd_combinations {
        let mut ledger =
            run_as!(test, Who::Validator(0), Bin::Node, args, Some(40))?;
        ledger.exp_string("Namada ledger node started")?;
        ledger.exp_string("This node is a validator")?;
    }

    // Start the ledger as a non-validator
    for args in &cmd_combinations {
        let mut ledger =
            run_as!(test, Who::NonValidator, Bin::Node, args, Some(40))?;
        ledger.exp_string("Namada ledger node started")?;
        ledger.exp_string("This node is not a validator")?;
    }

    Ok(())
}

/// In this test we:
/// 1. Run 2 genesis validator ledger nodes and 1 non-validator node
/// 2. Cross over epoch to check for consensus with multiple nodes
/// 3. Submit a valid token transfer tx
/// 4. Check that all the nodes processed the tx with the same result
#[test]
fn test_node_connectivity_and_consensus() -> Result<()> {
    // Setup 2 genesis validator nodes
    let test = setup::network(
        |genesis| setup::set_validators(2, genesis, default_port_offset),
        None,
    )?;

    set_ethereum_bridge_mode(
        &test,
        &test.net.chain_id,
        &Who::Validator(0),
        ethereum_bridge::ledger::Mode::Off,
    );
    set_ethereum_bridge_mode(
        &test,
        &test.net.chain_id,
        &Who::Validator(1),
        ethereum_bridge::ledger::Mode::Off,
    );

    // 1. Run 2 genesis validator ledger nodes and 1 non-validator node
    let args = ["ledger"];
    let mut validator_0 =
        run_as!(test, Who::Validator(0), Bin::Node, args, Some(40))?;
    validator_0.exp_string("Namada ledger node started")?;
    validator_0.exp_string("This node is a validator")?;
    validator_0.exp_string("Starting RPC HTTP server on")?;
    let mut validator_1 =
        run_as!(test, Who::Validator(1), Bin::Node, args, Some(40))?;
    validator_1.exp_string("Namada ledger node started")?;
    validator_1.exp_string("This node is a validator")?;
    validator_1.exp_string("Starting RPC HTTP server on")?;
    let mut non_validator =
        run_as!(test, Who::NonValidator, Bin::Node, args, Some(40))?;
    non_validator.exp_string("Namada ledger node started")?;
    non_validator.exp_string("This node is not a validator")?;
    non_validator.exp_string("Starting RPC HTTP server on")?;

    let bg_validator_0 = validator_0.background();
    let bg_validator_1 = validator_1.background();
    let _bg_non_validator = non_validator.background();

    // 2. Cross over epoch to check for consensus with multiple nodes
    let validator_one_rpc = get_actor_rpc(&test, &Who::Validator(0));
    let _ = epoch_sleep(&test, &validator_one_rpc, 720)?;

    // 3. Submit a valid token transfer tx
    let tx_args = [
        "transfer",
        "--source",
        BERTHA,
        "--target",
        ALBERT,
        "--token",
        NAM,
        "--amount",
        "10.1",
        "--gas-amount",
        "0",
        "--gas-limit",
        "0",
        "--gas-token",
        NAM,
        "--ledger-address",
        &validator_one_rpc,
    ];
    let mut client = run!(test, Bin::Client, tx_args, Some(40))?;
    client.exp_string("Transaction applied with result:")?;
    client.exp_string("Transaction is valid.")?;
    client.assert_success();

    // 4. Check that all the nodes processed the tx with the same result
    let mut validator_0 = bg_validator_0.foreground();
    let mut validator_1 = bg_validator_1.foreground();
    let expected_result = "all VPs accepted transaction";
    // We cannot check this on non-validator node as it might sync without
    // applying the tx itself, but its state should be the same, checked below.
    validator_0.exp_string(expected_result)?;
    validator_1.exp_string(expected_result)?;
    let _bg_validator_0 = validator_0.background();
    let _bg_validator_1 = validator_1.background();

    let validator_0_rpc = get_actor_rpc(&test, &Who::Validator(0));
    let validator_1_rpc = get_actor_rpc(&test, &Who::Validator(1));
    let non_validator_rpc = get_actor_rpc(&test, &Who::NonValidator);

    // Find the block height on the validator
    let after_tx_height = get_height(&test, &validator_0_rpc)?;

    // Wait for the non-validator to be synced to at least the same height
    wait_for_block_height(&test, &non_validator_rpc, after_tx_height, 10)?;

    let query_balance_args = |ledger_rpc| {
        vec![
            "balance",
            "--owner",
            ALBERT,
            "--token",
            NAM,
            "--ledger-address",
            ledger_rpc,
        ]
    };
    for ledger_rpc in &[validator_0_rpc, validator_1_rpc, non_validator_rpc] {
        let mut client =
            run!(test, Bin::Client, query_balance_args(ledger_rpc), Some(40))?;
        client.exp_string("NAM: 1000010.1")?;
        client.assert_success();
    }

    Ok(())
}

/// In this test we:
/// 1. Start up the ledger
/// 2. Kill the tendermint process
/// 3. Check that the node detects this
/// 4. Check that the node shuts down
#[test]
fn test_namada_shuts_down_if_tendermint_dies() -> Result<()> {
    let test = setup::single_node_net()?;

    set_ethereum_bridge_mode(
        &test,
        &test.net.chain_id,
        &Who::Validator(0),
        ethereum_bridge::ledger::Mode::Off,
    );

    // 1. Run the ledger node
    let mut ledger =
        run_as!(test, Who::Validator(0), Bin::Node, &["ledger"], Some(40))?;

<<<<<<< HEAD
    ledger.exp_string("Anoma ledger node started")?;
    ledger.exp_string("Starting RPC HTTP server on")?;
=======
    ledger.exp_string("Namada ledger node started")?;
>>>>>>> 7ed315a9

    // 2. Kill the tendermint node
    sleep(1);
    Command::new("pkill")
        .args(["tendermint"])
        .spawn()
        .expect("Test failed")
        .wait()
        .expect("Test failed");

    // 3. Check that namada detects that the tendermint node is dead
    ledger.exp_string("Tendermint node is no longer running.")?;

    // 4. Check that the ledger node shuts down
    ledger.exp_string("Namada ledger node has shut down.")?;
    ledger.exp_eof()?;

    Ok(())
}

/// In this test we:
/// 1. Run the ledger node
/// 2. Shut it down
/// 3. Run the ledger again, it should load its previous state
/// 4. Shut it down
/// 5. Reset the ledger's state
/// 6. Run the ledger again, it should start from fresh state
#[test]
fn run_ledger_load_state_and_reset() -> Result<()> {
    let test = setup::single_node_net()?;

    set_ethereum_bridge_mode(
        &test,
        &test.net.chain_id,
        &Who::Validator(0),
        ethereum_bridge::ledger::Mode::Off,
    );

    // 1. Run the ledger node
    let mut ledger =
        run_as!(test, Who::Validator(0), Bin::Node, &["ledger"], Some(40))?;

    ledger.exp_string("Namada ledger node started")?;
    // There should be no previous state
    ledger.exp_string("No state could be found")?;
    // Wait to commit a block
    ledger.exp_regex(r"Committed block hash.*, height: [0-9]+")?;

    // 2. Shut it down
    ledger.send_control('c')?;
    // Wait for the node to stop running to finish writing the state and tx
    // queue
    ledger.exp_string("Namada ledger node has shut down.")?;
    ledger.exp_eof()?;
    drop(ledger);

    // 3. Run the ledger again, it should load its previous state
    let mut ledger =
        run_as!(test, Who::Validator(0), Bin::Node, &["ledger"], Some(40))?;

    ledger.exp_string("Namada ledger node started")?;

    // There should be previous state now
    ledger.exp_string("Last state root hash:")?;

    // 4. Shut it down
    ledger.send_control('c')?;
    // Wait for it to stop
    ledger.exp_eof()?;
    drop(ledger);

    // 5. Reset the ledger's state
    let mut session = run_as!(
        test,
        Who::Validator(0),
        Bin::Node,
        &["ledger", "reset"],
        Some(10),
    )?;
    session.exp_eof()?;

    // 6. Run the ledger again, it should start from fresh state
    let mut session =
        run_as!(test, Who::Validator(0), Bin::Node, &["ledger"], Some(40))?;

    session.exp_string("Namada ledger node started")?;

    // There should be no previous state
    session.exp_string("No state could be found")?;

    Ok(())
}

/// In this test we:
/// 1. Run the ledger node
/// 2. Submit a token transfer tx
/// 3. Submit a transaction to update an account's validity predicate
/// 4. Submit a custom tx
/// 5. Submit a tx to initialize a new account
/// 6. Query token balance
/// 7. Query the raw bytes of a storage key
#[test]
fn ledger_txs_and_queries() -> Result<()> {
    let test = setup::network(|genesis| genesis, None)?;

    set_ethereum_bridge_mode(
        &test,
        &test.net.chain_id,
        &Who::Validator(0),
        ethereum_bridge::ledger::Mode::Off,
    );

    // 1. Run the ledger node
    let mut ledger =
        run_as!(test, Who::Validator(0), Bin::Node, &["ledger"], Some(40))?;

<<<<<<< HEAD
    ledger.exp_string("Starting RPC HTTP server on")?;
=======
    ledger.exp_string("Namada ledger node started")?;
>>>>>>> 7ed315a9
    let _bg_ledger = ledger.background();

    let vp_user = wasm_abs_path(VP_USER_WASM);
    let vp_user = vp_user.to_string_lossy();
    let tx_no_op = wasm_abs_path(TX_NO_OP_WASM);
    let tx_no_op = tx_no_op.to_string_lossy();

    let validator_one_rpc = get_actor_rpc(&test, &Who::Validator(0));

    let txs_args = vec![
        // 2. Submit a token transfer tx (from an established account)
        vec![
            "transfer",
            "--source",
            BERTHA,
            "--target",
            ALBERT,
            "--token",
            NAM,
            "--amount",
            "10.1",
            "--gas-amount",
<<<<<<< HEAD
=======
            "0",
            "--gas-limit",
            "0",
            "--gas-token",
            NAM,
            "--ledger-address",
            &validator_one_rpc,
        ],
        // Submit a token transfer tx (from an implicit account)
        vec![
            "transfer",
            "--source",
            DAEWON,
            "--target",
            ALBERT,
            "--token",
            NAM,
            "--amount",
            "10.1",
            "--fee-amount",
>>>>>>> 7ed315a9
            "0",
            "--gas-limit",
            "0",
            "--gas-token",
            NAM,
            "--ledger-address",
            &validator_one_rpc,
        ],
        // 3. Submit a transaction to update an account's validity
        // predicate
        vec![
            "update",
             "--address",
             BERTHA,
             "--code-path",
             &vp_user,
             "--gas-amount",
             "0",
             "--gas-limit",
             "0",
             "--gas-token",
             NAM,
            "--ledger-address",
            &validator_one_rpc,
        ],
        // 4. Submit a custom tx
        vec![
            "tx",
            "--signer",
            BERTHA,
            "--code-path",
            &tx_no_op,
            "--data-path",
            "README.md",
            "--gas-amount",
            "0",
            "--gas-limit",
            "0",
            "--gas-token",
            NAM,
            "--ledger-address",
            &validator_one_rpc
        ],
        // 5. Submit a tx to initialize a new account
        vec![
            "init-account",
            "--source",
            BERTHA,
            "--public-key",
            // Value obtained from `namada::types::key::ed25519::tests::gen_keypair`
            "001be519a321e29020fa3cbfbfd01bd5e92db134305609270b71dace25b5a21168",
            "--code-path",
            &vp_user,
            "--alias",
            "Test-Account",
            "--gas-amount",
            "0",
            "--gas-limit",
            "0",
            "--gas-token",
            NAM,
            "--ledger-address",
            &validator_one_rpc,
        ],
    ];

    for tx_args in &txs_args {
        for &dry_run in &[true, false] {
            let tx_args = if dry_run {
                vec![tx_args.clone(), vec!["--dry-run"]].concat()
            } else {
                tx_args.clone()
            };
            let mut client = run!(test, Bin::Client, tx_args, Some(40))?;

            if !dry_run {
                client.exp_string("Transaction accepted")?;
                client.exp_string("Transaction applied")?;
            }
            client.exp_string("Transaction is valid.")?;
            client.assert_success();
        }
    }

    let query_args_and_expected_response = vec![
        // 6. Query token balance
        (
            vec![
                "balance",
                "--owner",
                BERTHA,
                "--token",
                NAM,
                "--ledger-address",
                &validator_one_rpc,
            ],
            // expect a decimal
            r"NAM: \d+(\.\d+)?",
        ),
    ];
    for (query_args, expected) in &query_args_and_expected_response {
        let mut client = run!(test, Bin::Client, query_args, Some(40))?;
        client.exp_regex(expected)?;

        client.assert_success();
    }
    let christel = find_address(&test, CHRISTEL)?;
    // as setup in `genesis/e2e-tests-single-node.toml`
    let christel_balance = token::Amount::whole(1000000);
    let nam = find_address(&test, NAM)?;
    let storage_key = token::balance_key(&nam, &christel).to_string();
    let query_args_and_expected_response = vec![
        // 7. Query storage key and get hex-encoded raw bytes
        (
            vec![
                "query-bytes",
                "--storage-key",
                &storage_key,
                "--ledger-address",
                &validator_one_rpc,
            ],
            // expect hex encoded of borsh encoded bytes
            HEXLOWER.encode(&christel_balance.try_to_vec().unwrap()),
        ),
    ];
    for (query_args, expected) in &query_args_and_expected_response {
        let mut client = run!(test, Bin::Client, query_args, Some(40))?;
        client.exp_string(expected)?;

        client.assert_success();
    }

    Ok(())
}

/// In this test we:
/// 1. Run the ledger node
/// 2. Attempt to spend 10 BTC at SK(A) to PA(B)
/// 3. Attempt to spend 15 BTC at SK(A) to Bertha
/// 4. Send 20 BTC from Albert to PA(A)
/// 5. Attempt to spend 10 ETH at SK(A) to PA(B)
/// 6. Spend 7 BTC at SK(A) to PA(B)
/// 7. Spend 7 BTC at SK(A) to PA(B)
/// 8. Attempt to spend 7 BTC at SK(A) to PA(B)
/// 9. Spend 6 BTC at SK(A) to PA(B)
/// 10. Assert BTC balance at VK(A) is 0
/// 11. Assert ETH balance at VK(A) is 0
/// 12. Assert balance at VK(B) is 10 BTC
/// 13. Send 10 BTC from SK(B) to Bertha

#[test]
fn masp_txs_and_queries() -> Result<()> {
    // Download the shielded pool parameters before starting node
    let _ = ShieldedContext::new(PathBuf::new());
    // Lengthen epoch to ensure that a transaction can be constructed and
    // submitted within the same block. Necessary to ensure that conversion is
    // not invalidated.
    let test = setup::network(
        |genesis| {
            let parameters = ParametersConfig {
                epochs_per_year: epochs_per_year_from_min_duration(
                    if is_debug_mode() { 3600 } else { 360 },
                ),
                min_num_of_blocks: 1,
                ..genesis.parameters
            };
            GenesisConfig {
                parameters,
                ..genesis
            }
        },
        None,
    )?;
    set_ethereum_bridge_mode(
        &test,
        &test.net.chain_id,
        &Who::Validator(0),
        ethereum_bridge::ledger::Mode::Off,
    );

    // 1. Run the ledger node
    let mut ledger =
        run_as!(test, Who::Validator(0), Bin::Node, &["ledger"], Some(40))?;

<<<<<<< HEAD
    ledger.exp_string("Anoma ledger node started")?;
    ledger.exp_string("Starting RPC HTTP server")?;
=======
    ledger.exp_string("Namada ledger node started")?;
>>>>>>> 7ed315a9

    let _bg_ledger = ledger.background();

    let validator_one_rpc = get_actor_rpc(&test, &Who::Validator(0));

    let txs_args = vec![
        // 2. Attempt to spend 10 BTC at SK(A) to PA(B)
        (
            vec![
                "transfer",
                "--source",
                A_SPENDING_KEY,
                "--target",
                AB_PAYMENT_ADDRESS,
                "--token",
                BTC,
                "--amount",
                "10",
                "--ledger-address",
                &validator_one_rpc,
            ],
            "No balance found",
        ),
        // 3. Attempt to spend 15 BTC at SK(A) to Bertha
        (
            vec![
                "transfer",
                "--source",
                A_SPENDING_KEY,
                "--target",
                BERTHA,
                "--token",
                BTC,
                "--amount",
                "15",
                "--ledger-address",
                &validator_one_rpc,
            ],
            "No balance found",
        ),
        // 4. Send 20 BTC from Albert to PA(A)
        (
            vec![
                "transfer",
                "--source",
                ALBERT,
                "--target",
                AA_PAYMENT_ADDRESS,
                "--token",
                BTC,
                "--amount",
                "20",
                "--ledger-address",
                &validator_one_rpc,
            ],
            "Transaction is valid",
        ),
        // 5. Attempt to spend 10 ETH at SK(A) to PA(B)
        (
            vec![
                "transfer",
                "--source",
                A_SPENDING_KEY,
                "--target",
                AB_PAYMENT_ADDRESS,
                "--token",
                ETH,
                "--amount",
                "10",
                "--signer",
                ALBERT,
                "--ledger-address",
                &validator_one_rpc,
            ],
            "No balance found",
        ),
        // 6. Spend 7 BTC at SK(A) to PA(B)
        (
            vec![
                "transfer",
                "--source",
                A_SPENDING_KEY,
                "--target",
                AB_PAYMENT_ADDRESS,
                "--token",
                BTC,
                "--amount",
                "7",
                "--signer",
                ALBERT,
                "--ledger-address",
                &validator_one_rpc,
            ],
            "Transaction is valid",
        ),
        // 7. Spend 7 BTC at SK(A) to PA(B)
        (
            vec![
                "transfer",
                "--source",
                A_SPENDING_KEY,
                "--target",
                BB_PAYMENT_ADDRESS,
                "--token",
                BTC,
                "--amount",
                "7",
                "--signer",
                ALBERT,
                "--ledger-address",
                &validator_one_rpc,
            ],
            "Transaction is valid",
        ),
        // 8. Attempt to spend 7 BTC at SK(A) to PA(B)
        (
            vec![
                "transfer",
                "--source",
                A_SPENDING_KEY,
                "--target",
                BB_PAYMENT_ADDRESS,
                "--token",
                BTC,
                "--amount",
                "7",
                "--signer",
                ALBERT,
                "--ledger-address",
                &validator_one_rpc,
            ],
            "is lower than the amount to be transferred and fees",
        ),
        // 9. Spend 6 BTC at SK(A) to PA(B)
        (
            vec![
                "transfer",
                "--source",
                A_SPENDING_KEY,
                "--target",
                BB_PAYMENT_ADDRESS,
                "--token",
                BTC,
                "--amount",
                "6",
                "--signer",
                ALBERT,
                "--ledger-address",
                &validator_one_rpc,
            ],
            "Transaction is valid",
        ),
        // 10. Assert BTC balance at VK(A) is 0
        (
            vec![
                "balance",
                "--owner",
                AA_VIEWING_KEY,
                "--token",
                BTC,
                "--ledger-address",
                &validator_one_rpc,
            ],
            "No shielded BTC balance found",
        ),
        // 11. Assert ETH balance at VK(A) is 0
        (
            vec![
                "balance",
                "--owner",
                AA_VIEWING_KEY,
                "--token",
                ETH,
                "--ledger-address",
                &validator_one_rpc,
            ],
            "No shielded ETH balance found",
        ),
        // 12. Assert balance at VK(B) is 10 BTC
        (
            vec![
                "balance",
                "--owner",
                AB_VIEWING_KEY,
                "--ledger-address",
                &validator_one_rpc,
            ],
            "BTC : 20",
        ),
        // 13. Send 10 BTC from SK(B) to Bertha
        (
            vec![
                "transfer",
                "--source",
                B_SPENDING_KEY,
                "--target",
                BERTHA,
                "--token",
                BTC,
                "--amount",
                "20",
                "--signer",
                BERTHA,
                "--ledger-address",
                &validator_one_rpc,
            ],
            "Transaction is valid",
        ),
    ];

    // Wait till epoch boundary
    let _ep0 = epoch_sleep(&test, &validator_one_rpc, 720)?;

    for (tx_args, tx_result) in &txs_args {
        for &dry_run in &[true, false] {
            let tx_args = if dry_run && tx_args[0] == "transfer" {
                vec![tx_args.clone(), vec!["--dry-run"]].concat()
            } else {
                tx_args.clone()
            };
            let mut client = run!(test, Bin::Client, tx_args, Some(300))?;

            if *tx_result == "Transaction is valid" && !dry_run {
                client.exp_string("Transaction accepted")?;
                client.exp_string("Transaction applied")?;
            }
            client.exp_string(tx_result)?;
        }
    }

    Ok(())
}

/// In this test we:
/// 1. Run the ledger node
/// 2. Assert PPA(C) cannot be recognized by incorrect viewing key
/// 3. Assert PPA(C) has not transaction pinned to it
/// 4. Send 20 BTC from Albert to PPA(C)
/// 5. Assert PPA(C) has the 20 BTC transaction pinned to it

#[test]
fn masp_pinned_txs() -> Result<()> {
    // Download the shielded pool parameters before starting node
    let _ = ShieldedContext::new(PathBuf::new());
    // Lengthen epoch to ensure that a transaction can be constructed and
    // submitted within the same block. Necessary to ensure that conversion is
    // not invalidated.
    let test = setup::network(
        |genesis| {
            let parameters = ParametersConfig {
                epochs_per_year: epochs_per_year_from_min_duration(60),
                ..genesis.parameters
            };
            GenesisConfig {
                parameters,
                ..genesis
            }
        },
        None,
    )?;
    set_ethereum_bridge_mode(
        &test,
        &test.net.chain_id,
        &Who::Validator(0),
        ethereum_bridge::ledger::Mode::Off,
    );

    // 1. Run the ledger node
    let mut ledger =
        run_as!(test, Who::Validator(0), Bin::Node, &["ledger"], Some(40))?;

<<<<<<< HEAD
    ledger.exp_string("Anoma ledger node started")?;
    ledger.exp_string("Starting RPC HTTP server")?;
=======
    ledger.exp_string("Namada ledger node started")?;
>>>>>>> 7ed315a9

    let _bg_ledger = ledger.background();

    let validator_one_rpc = get_actor_rpc(&test, &Who::Validator(0));

    // Wait till epoch boundary
    let _ep0 = epoch_sleep(&test, &validator_one_rpc, 720)?;

    // Assert PPA(C) cannot be recognized by incorrect viewing key
    let mut client = run!(
        test,
        Bin::Client,
        vec![
            "balance",
            "--owner",
            AC_PAYMENT_ADDRESS,
            "--token",
            BTC,
            "--ledger-address",
            &validator_one_rpc
        ],
        Some(300)
    )?;
    client.send_line(AB_VIEWING_KEY)?;
    client.exp_string("Supplied viewing key cannot decode transactions to")?;
    client.assert_success();

    // Assert PPA(C) has no transaction pinned to it
    let mut client = run!(
        test,
        Bin::Client,
        vec![
            "balance",
            "--owner",
            AC_PAYMENT_ADDRESS,
            "--token",
            BTC,
            "--ledger-address",
            &validator_one_rpc
        ],
        Some(300)
    )?;
    client.send_line(AC_VIEWING_KEY)?;
    client.exp_string("has not yet been consumed")?;
    client.assert_success();

    // Send 20 BTC from Albert to PPA(C)
    let mut client = run!(
        test,
        Bin::Client,
        vec![
            "transfer",
            "--source",
            ALBERT,
            "--target",
            AC_PAYMENT_ADDRESS,
            "--token",
            BTC,
            "--amount",
            "20",
            "--ledger-address",
            &validator_one_rpc
        ],
        Some(300)
    )?;
    client.exp_string("Transaction is valid")?;
    client.assert_success();

    // Assert PPA(C) has the 20 BTC transaction pinned to it
    let mut client = run!(
        test,
        Bin::Client,
        vec![
            "balance",
            "--owner",
            AC_PAYMENT_ADDRESS,
            "--token",
            BTC,
            "--ledger-address",
            &validator_one_rpc
        ],
        Some(300)
    )?;
    client.send_line(AC_VIEWING_KEY)?;
    client.exp_string("Received 20 BTC")?;
    client.assert_success();

    // Assert PPA(C) has no NAM pinned to it
    let mut client = run!(
        test,
        Bin::Client,
        vec![
            "balance",
            "--owner",
            AC_PAYMENT_ADDRESS,
            "--token",
            NAM,
            "--ledger-address",
            &validator_one_rpc
        ],
        Some(300)
    )?;
    client.send_line(AC_VIEWING_KEY)?;
    client.exp_string("Received no shielded NAM")?;
    client.assert_success();

    // Wait till epoch boundary
    let _ep1 = epoch_sleep(&test, &validator_one_rpc, 720)?;

    // Assert PPA(C) does not NAM pinned to it on epoch boundary
    let mut client = run!(
        test,
        Bin::Client,
        vec![
            "balance",
            "--owner",
            AC_PAYMENT_ADDRESS,
            "--token",
            NAM,
            "--ledger-address",
            &validator_one_rpc
        ],
        Some(300)
    )?;
    client.send_line(AC_VIEWING_KEY)?;
    client.exp_string("Received no shielded NAM")?;
    client.assert_success();

    Ok(())
}

/// In this test we verify that users of the MASP receive the correct rewards
/// for leaving their assets in the pool for varying periods of time.

#[test]
fn masp_incentives() -> Result<()> {
    // Download the shielded pool parameters before starting node
    let _ = ShieldedContext::new(PathBuf::new());
    // Lengthen epoch to ensure that a transaction can be constructed and
    // submitted within the same block. Necessary to ensure that conversion is
    // not invalidated.
    let test = setup::network(
        |genesis| {
            let parameters = ParametersConfig {
                epochs_per_year: epochs_per_year_from_min_duration(
                    if is_debug_mode() { 240 } else { 60 },
                ),
                min_num_of_blocks: 1,
                ..genesis.parameters
            };
            GenesisConfig {
                parameters,
                ..genesis
            }
        },
        None,
    )?;
    set_ethereum_bridge_mode(
        &test,
        &test.net.chain_id,
        &Who::Validator(0),
        ethereum_bridge::ledger::Mode::Off,
    );

    // 1. Run the ledger node
    let mut ledger =
        run_as!(test, Who::Validator(0), Bin::Node, &["ledger"], Some(40))?;

<<<<<<< HEAD
    ledger.exp_string("Anoma ledger node started")?;
    ledger.exp_string("Starting RPC HTTP server")?;
=======
    ledger.exp_string("Namada ledger node started")?;
>>>>>>> 7ed315a9

    let _bg_ledger = ledger.background();

    let validator_one_rpc = get_actor_rpc(&test, &Who::Validator(0));

    // Wait till epoch boundary
    let ep0 = epoch_sleep(&test, &validator_one_rpc, 720)?;

    // Send 20 BTC from Albert to PA(A)
    let mut client = run!(
        test,
        Bin::Client,
        vec![
            "transfer",
            "--source",
            ALBERT,
            "--target",
            AA_PAYMENT_ADDRESS,
            "--token",
            BTC,
            "--amount",
            "20",
            "--ledger-address",
            &validator_one_rpc
        ],
        Some(300)
    )?;
    client.exp_string("Transaction is valid")?;
    client.assert_success();

    // Assert BTC balance at VK(A) is 20
    let mut client = run!(
        test,
        Bin::Client,
        vec![
            "balance",
            "--owner",
            AA_VIEWING_KEY,
            "--token",
            BTC,
            "--ledger-address",
            &validator_one_rpc
        ],
        Some(300)
    )?;
    client.exp_string("BTC: 20")?;
    client.assert_success();

    // Assert NAM balance at VK(A) is 0
    let mut client = run!(
        test,
        Bin::Client,
        vec![
            "balance",
            "--owner",
            AA_VIEWING_KEY,
            "--token",
            NAM,
            "--ledger-address",
            &validator_one_rpc
        ],
        Some(300)
    )?;
    client.exp_string("No shielded NAM balance found")?;
    client.assert_success();

    let masp_rewards = masp_rewards();

    // Wait till epoch boundary
    let ep1 = epoch_sleep(&test, &validator_one_rpc, 720)?;

    // Assert BTC balance at VK(A) is 20
    let mut client = run!(
        test,
        Bin::Client,
        vec![
            "balance",
            "--owner",
            AA_VIEWING_KEY,
            "--token",
            BTC,
            "--ledger-address",
            &validator_one_rpc
        ],
        Some(300)
    )?;
    client.exp_string("BTC: 20")?;
    client.assert_success();

    let amt20 = token::Amount::from_str("20").unwrap();
    let amt30 = token::Amount::from_str("30").unwrap();

    // Assert NAM balance at VK(A) is 20*BTC_reward*(epoch_1-epoch_0)
    let mut client = run!(
        test,
        Bin::Client,
        vec![
            "balance",
            "--owner",
            AA_VIEWING_KEY,
            "--token",
            NAM,
            "--ledger-address",
            &validator_one_rpc
        ],
        Some(300)
    )?;
    client.exp_string(&format!(
        "NAM: {}",
        (amt20 * masp_rewards[&btc()]).0 * (ep1.0 - ep0.0)
    ))?;
    client.assert_success();

    // Assert NAM balance at MASP pool is 20*BTC_reward*(epoch_1-epoch_0)
    let mut client = run!(
        test,
        Bin::Client,
        vec![
            "balance",
            "--owner",
            MASP,
            "--token",
            NAM,
            "--ledger-address",
            &validator_one_rpc
        ],
        Some(300)
    )?;
    client.exp_string(&format!(
        "NAM: {}",
        (amt20 * masp_rewards[&btc()]).0 * (ep1.0 - ep0.0)
    ))?;
    client.assert_success();

    // Wait till epoch boundary
    let ep2 = epoch_sleep(&test, &validator_one_rpc, 720)?;

    // Assert BTC balance at VK(A) is 20
    let mut client = run!(
        test,
        Bin::Client,
        vec![
            "balance",
            "--owner",
            AA_VIEWING_KEY,
            "--token",
            BTC,
            "--ledger-address",
            &validator_one_rpc
        ],
        Some(300)
    )?;
    client.exp_string("BTC: 20")?;
    client.assert_success();

    // Assert NAM balance at VK(A) is 20*BTC_reward*(epoch_2-epoch_0)
    let mut client = run!(
        test,
        Bin::Client,
        vec![
            "balance",
            "--owner",
            AA_VIEWING_KEY,
            "--token",
            NAM,
            "--ledger-address",
            &validator_one_rpc
        ],
        Some(300)
    )?;
    client.exp_string(&format!(
        "NAM: {}",
        (amt20 * masp_rewards[&btc()]).0 * (ep2.0 - ep0.0)
    ))?;
    client.assert_success();

    // Assert NAM balance at MASP pool is 20*BTC_reward*(epoch_2-epoch_0)
    let mut client = run!(
        test,
        Bin::Client,
        vec![
            "balance",
            "--owner",
            MASP,
            "--token",
            NAM,
            "--ledger-address",
            &validator_one_rpc
        ],
        Some(300)
    )?;
    client.exp_string(&format!(
        "NAM: {}",
        (amt20 * masp_rewards[&btc()]).0 * (ep2.0 - ep0.0)
    ))?;
    client.assert_success();

    // Wait till epoch boundary
    let ep3 = epoch_sleep(&test, &validator_one_rpc, 720)?;

    // Send 30 ETH from Albert to PA(B)
    let mut client = run!(
        test,
        Bin::Client,
        vec![
            "transfer",
            "--source",
            ALBERT,
            "--target",
            AB_PAYMENT_ADDRESS,
            "--token",
            ETH,
            "--amount",
            "30",
            "--ledger-address",
            &validator_one_rpc
        ],
        Some(300)
    )?;
    client.exp_string("Transaction is valid")?;
    client.assert_success();

    // Assert ETH balance at VK(B) is 30
    let mut client = run!(
        test,
        Bin::Client,
        vec![
            "balance",
            "--owner",
            AB_VIEWING_KEY,
            "--token",
            ETH,
            "--ledger-address",
            &validator_one_rpc
        ],
        Some(300)
    )?;
    client.exp_string("ETH: 30")?;
    client.assert_success();

    // Assert NAM balance at VK(B) is 0
    let mut client = run!(
        test,
        Bin::Client,
        vec![
            "balance",
            "--owner",
            AB_VIEWING_KEY,
            "--token",
            NAM,
            "--ledger-address",
            &validator_one_rpc
        ],
        Some(300)
    )?;
    client.exp_string("No shielded NAM balance found")?;
    client.assert_success();

    // Wait till epoch boundary
    let ep4 = epoch_sleep(&test, &validator_one_rpc, 720)?;

    // Assert ETH balance at VK(B) is 30
    let mut client = run!(
        test,
        Bin::Client,
        vec![
            "balance",
            "--owner",
            AB_VIEWING_KEY,
            "--token",
            ETH,
            "--ledger-address",
            &validator_one_rpc
        ],
        Some(300)
    )?;
    client.exp_string("ETH: 30")?;
    client.assert_success();

    // Assert NAM balance at VK(B) is 30*ETH_reward*(epoch_4-epoch_3)
    let mut client = run!(
        test,
        Bin::Client,
        vec![
            "balance",
            "--owner",
            AB_VIEWING_KEY,
            "--token",
            NAM,
            "--ledger-address",
            &validator_one_rpc
        ],
        Some(300)
    )?;
    client.exp_string(&format!(
        "NAM: {}",
        (amt30 * masp_rewards[&eth()]).0 * (ep4.0 - ep3.0)
    ))?;
    client.assert_success();

    // Assert NAM balance at MASP pool is
    // 20*BTC_reward*(epoch_4-epoch_0)+30*ETH_reward*(epoch_4-epoch_3)
    let mut client = run!(
        test,
        Bin::Client,
        vec![
            "balance",
            "--owner",
            MASP,
            "--token",
            NAM,
            "--ledger-address",
            &validator_one_rpc
        ],
        Some(300)
    )?;
    client.exp_string(&format!(
        "NAM: {}",
        ((amt20 * masp_rewards[&btc()]).0 * (ep4.0 - ep0.0))
            + ((amt30 * masp_rewards[&eth()]).0 * (ep4.0 - ep3.0))
    ))?;
    client.assert_success();

    // Wait till epoch boundary
    let ep5 = epoch_sleep(&test, &validator_one_rpc, 720)?;

    // Send 30 ETH from SK(B) to Christel
    let mut client = run!(
        test,
        Bin::Client,
        vec![
            "transfer",
            "--source",
            B_SPENDING_KEY,
            "--target",
            CHRISTEL,
            "--token",
            ETH,
            "--amount",
            "30",
            "--signer",
            BERTHA,
            "--ledger-address",
            &validator_one_rpc
        ],
        Some(300)
    )?;
    client.exp_string("Transaction is valid")?;
    client.assert_success();

    // Assert ETH balance at VK(B) is 0
    let mut client = run!(
        test,
        Bin::Client,
        vec![
            "balance",
            "--owner",
            AB_VIEWING_KEY,
            "--token",
            ETH,
            "--ledger-address",
            &validator_one_rpc
        ],
        Some(300)
    )?;
    client.exp_string("No shielded ETH balance found")?;
    client.assert_success();

    let mut ep = get_epoch(&test, &validator_one_rpc)?;

    // Assert NAM balance at VK(B) is 30*ETH_reward*(ep-epoch_3)
    let mut client = run!(
        test,
        Bin::Client,
        vec![
            "balance",
            "--owner",
            AB_VIEWING_KEY,
            "--token",
            NAM,
            "--ledger-address",
            &validator_one_rpc
        ],
        Some(300)
    )?;
    client.exp_string(&format!(
        "NAM: {}",
        (amt30 * masp_rewards[&eth()]).0 * (ep.0 - ep3.0)
    ))?;
    client.assert_success();

    ep = get_epoch(&test, &validator_one_rpc)?;
    // Assert NAM balance at MASP pool is
    // 20*BTC_reward*(epoch_5-epoch_0)+30*ETH_reward*(epoch_5-epoch_3)
    let mut client = run!(
        test,
        Bin::Client,
        vec![
            "balance",
            "--owner",
            MASP,
            "--token",
            NAM,
            "--ledger-address",
            &validator_one_rpc
        ],
        Some(300)
    )?;
    client.exp_string(&format!(
        "NAM: {}",
        ((amt20 * masp_rewards[&btc()]).0 * (ep.0 - ep0.0))
            + ((amt30 * masp_rewards[&eth()]).0 * (ep.0 - ep3.0))
    ))?;
    client.assert_success();

    // Wait till epoch boundary
    let ep6 = epoch_sleep(&test, &validator_one_rpc, 720)?;

    // Send 20 BTC from SK(A) to Christel
    let mut client = run!(
        test,
        Bin::Client,
        vec![
            "transfer",
            "--source",
            A_SPENDING_KEY,
            "--target",
            CHRISTEL,
            "--token",
            BTC,
            "--amount",
            "20",
            "--signer",
            ALBERT,
            "--ledger-address",
            &validator_one_rpc
        ],
        Some(300)
    )?;
    client.exp_string("Transaction is valid")?;
    client.assert_success();

    // Assert BTC balance at VK(A) is 0
    let mut client = run!(
        test,
        Bin::Client,
        vec![
            "balance",
            "--owner",
            AA_VIEWING_KEY,
            "--token",
            BTC,
            "--ledger-address",
            &validator_one_rpc
        ],
        Some(300)
    )?;
    client.exp_string("No shielded BTC balance found")?;
    client.assert_success();

    // Assert NAM balance at VK(A) is 20*BTC_reward*(epoch_6-epoch_0)
    let mut client = run!(
        test,
        Bin::Client,
        vec![
            "balance",
            "--owner",
            AA_VIEWING_KEY,
            "--token",
            NAM,
            "--ledger-address",
            &validator_one_rpc
        ],
        Some(300)
    )?;
    client.exp_string(&format!(
        "NAM: {}",
        (amt20 * masp_rewards[&btc()]).0 * (ep6.0 - ep0.0)
    ))?;
    client.assert_success();

    // Assert NAM balance at MASP pool is
    // 20*BTC_reward*(epoch_6-epoch_0)+20*ETH_reward*(epoch_5-epoch_3)
    let mut client = run!(
        test,
        Bin::Client,
        vec![
            "balance",
            "--owner",
            MASP,
            "--token",
            NAM,
            "--ledger-address",
            &validator_one_rpc
        ],
        Some(300)
    )?;
    client.exp_string(&format!(
        "NAM: {}",
        ((amt20 * masp_rewards[&btc()]).0 * (ep6.0 - ep0.0))
            + ((amt30 * masp_rewards[&eth()]).0 * (ep5.0 - ep3.0))
    ))?;
    client.assert_success();

    // Wait till epoch boundary
    let _ep7 = epoch_sleep(&test, &validator_one_rpc, 720)?;

    // Assert NAM balance at VK(A) is 20*BTC_reward*(epoch_6-epoch_0)
    let mut client = run!(
        test,
        Bin::Client,
        vec![
            "balance",
            "--owner",
            AA_VIEWING_KEY,
            "--token",
            NAM,
            "--ledger-address",
            &validator_one_rpc
        ],
        Some(300)
    )?;
    client.exp_string(&format!(
        "NAM: {}",
        (amt20 * masp_rewards[&btc()]).0 * (ep6.0 - ep0.0)
    ))?;
    client.assert_success();

    // Assert NAM balance at VK(B) is 30*ETH_reward*(epoch_5-epoch_3)
    let mut client = run!(
        test,
        Bin::Client,
        vec![
            "balance",
            "--owner",
            AB_VIEWING_KEY,
            "--token",
            NAM,
            "--ledger-address",
            &validator_one_rpc
        ],
        Some(300)
    )?;
    client.exp_string(&format!(
        "NAM: {}",
        (amt30 * masp_rewards[&eth()]).0 * (ep5.0 - ep3.0)
    ))?;
    client.assert_success();

    // Assert NAM balance at MASP pool is
    // 20*BTC_reward*(epoch_6-epoch_0)+30*ETH_reward*(epoch_5-epoch_3)
    let mut client = run!(
        test,
        Bin::Client,
        vec![
            "balance",
            "--owner",
            MASP,
            "--token",
            NAM,
            "--ledger-address",
            &validator_one_rpc
        ],
        Some(300)
    )?;
    client.exp_string(&format!(
        "NAM: {}",
        ((amt20 * masp_rewards[&btc()]).0 * (ep6.0 - ep0.0))
            + ((amt30 * masp_rewards[&eth()]).0 * (ep5.0 - ep3.0))
    ))?;
    client.assert_success();

    // Wait till epoch boundary to prevent conversion expiry during transaction
    // construction
    let _ep8 = epoch_sleep(&test, &validator_one_rpc, 720)?;

    // Send 30*ETH_reward*(epoch_5-epoch_3) NAM from SK(B) to Christel
    let mut client = run!(
        test,
        Bin::Client,
        vec![
            "transfer",
            "--source",
            B_SPENDING_KEY,
            "--target",
            CHRISTEL,
            "--token",
            NAM,
            "--amount",
            &((amt30 * masp_rewards[&eth()]).0 * (ep5.0 - ep3.0)).to_string(),
            "--signer",
            BERTHA,
            "--ledger-address",
            &validator_one_rpc
        ],
        Some(300)
    )?;
    client.exp_string("Transaction is valid")?;
    client.assert_success();

    // Wait till epoch boundary
    let _ep9 = epoch_sleep(&test, &validator_one_rpc, 720)?;

    // Send 20*BTC_reward*(epoch_6-epoch_0) NAM from SK(A) to Bertha
    let mut client = run!(
        test,
        Bin::Client,
        vec![
            "transfer",
            "--source",
            A_SPENDING_KEY,
            "--target",
            BERTHA,
            "--token",
            NAM,
            "--amount",
            &((amt20 * masp_rewards[&btc()]).0 * (ep6.0 - ep0.0)).to_string(),
            "--signer",
            ALBERT,
            "--ledger-address",
            &validator_one_rpc
        ],
        Some(300)
    )?;
    client.exp_string("Transaction is valid")?;
    client.assert_success();

    // Assert NAM balance at VK(A) is 0
    let mut client = run!(
        test,
        Bin::Client,
        vec![
            "balance",
            "--owner",
            AA_VIEWING_KEY,
            "--token",
            NAM,
            "--ledger-address",
            &validator_one_rpc
        ],
        Some(300)
    )?;
    client.exp_string("No shielded NAM balance found")?;
    client.assert_success();

    // Assert NAM balance at VK(B) is 0
    let mut client = run!(
        test,
        Bin::Client,
        vec![
            "balance",
            "--owner",
            AB_VIEWING_KEY,
            "--token",
            NAM,
            "--ledger-address",
            &validator_one_rpc
        ],
        Some(300)
    )?;
    client.exp_string("No shielded NAM balance found")?;
    client.assert_success();

    // Assert NAM balance at MASP pool is 0
    let mut client = run!(
        test,
        Bin::Client,
        vec![
            "balance",
            "--owner",
            MASP,
            "--token",
            NAM,
            "--ledger-address",
            &validator_one_rpc
        ],
        Some(300)
    )?;
    client.exp_string("NAM: 0")?;
    client.assert_success();

    Ok(())
}

/// In this test we:
/// 1. Run the ledger node
/// 2. Submit an invalid transaction (disallowed by state machine)
/// 3. Shut down the ledger
/// 4. Restart the ledger
/// 5. Submit and invalid transactions (malformed)
#[test]
fn invalid_transactions() -> Result<()> {
    let test = setup::single_node_net()?;

    set_ethereum_bridge_mode(
        &test,
        &test.net.chain_id,
        &Who::Validator(0),
        ethereum_bridge::ledger::Mode::Off,
    );

    // 1. Run the ledger node
    let mut ledger =
        run_as!(test, Who::Validator(0), Bin::Node, &["ledger"], Some(40))?;
<<<<<<< HEAD
    ledger.exp_string("Anoma ledger node started")?;
    ledger.exp_string("Starting RPC HTTP server on")?;
=======
    ledger.exp_string("Namada ledger node started")?;
    // Wait to commit a block
    ledger.exp_regex(r"Committed block hash.*, height: [0-9]+")?;
>>>>>>> 7ed315a9

    let bg_ledger = ledger.background();

    // 2. Submit a an invalid transaction (trying to mint tokens should fail
    // in the token's VP)
    let tx_data_path = test.test_dir.path().join("tx.data");
    let transfer = token::Transfer {
        source: find_address(&test, DAEWON)?,
        target: find_address(&test, ALBERT)?,
        token: find_address(&test, NAM)?,
        sub_prefix: None,
        amount: token::Amount::whole(1),
        key: None,
        shielded: None,
    };
    let data = transfer
        .try_to_vec()
        .expect("Encoding unsigned transfer shouldn't fail");
    let tx_wasm_path = wasm_abs_path(TX_MINT_TOKENS_WASM);
    std::fs::write(&tx_data_path, data).unwrap();
    let tx_wasm_path = tx_wasm_path.to_string_lossy();
    let tx_data_path = tx_data_path.to_string_lossy();

    let validator_one_rpc = get_actor_rpc(&test, &Who::Validator(0));

    let daewon_lower = DAEWON.to_lowercase();
    let tx_args = vec![
        "tx",
        "--code-path",
        &tx_wasm_path,
        "--data-path",
        &tx_data_path,
        "--signing-key",
        &daewon_lower,
        "--gas-amount",
        "0",
        "--gas-limit",
        "0",
        "--gas-token",
        NAM,
        "--ledger-address",
        &validator_one_rpc,
    ];

    let mut client = run!(test, Bin::Client, tx_args, Some(40))?;
    client.exp_string("Transaction accepted")?;
    client.exp_string("Transaction applied")?;
    client.exp_string("Transaction is invalid")?;
    client.exp_string(r#""code": "1"#)?;

    client.assert_success();
    let mut ledger = bg_ledger.foreground();
    ledger.exp_string("some VPs rejected transaction")?;

    // Wait to commit a block
    ledger.exp_regex(r"Committed block hash.*, height: [0-9]+")?;

    // 3. Shut it down
    ledger.send_control('c')?;
    // Wait for the node to stop running to finish writing the state and tx
    // queue
    ledger.exp_string("Namada ledger node has shut down.")?;
    ledger.exp_eof()?;
    drop(ledger);

    // 4. Restart the ledger
    let mut ledger =
        run_as!(test, Who::Validator(0), Bin::Node, &["ledger"], Some(40))?;

    ledger.exp_string("Namada ledger node started")?;

    // There should be previous state now
    ledger.exp_string("Last state root hash:")?;
    let _bg_ledger = ledger.background();

    // 5. Submit an invalid transactions (invalid token address)
    let daewon_lower = DAEWON.to_lowercase();
    let tx_args = vec![
        "transfer",
        "--source",
        DAEWON,
        "--signing-key",
        &daewon_lower,
        "--target",
        ALBERT,
        "--token",
        BERTHA,
        "--amount",
        "1_000_000.1",
        "--gas-amount",
        "0",
        "--gas-limit",
        "0",
        "--gas-token",
        NAM,
        // Force to ignore client check that fails on the balance check of the
        // source address
        "--force",
        "--ledger-address",
        &validator_one_rpc,
    ];

    let mut client = run!(test, Bin::Client, tx_args, Some(40))?;
    client.exp_string("Transaction accepted")?;
    client.exp_string("Transaction applied")?;

    client.exp_string("Error trying to apply a transaction")?;

    client.exp_string(r#""code": "3"#)?;

    client.assert_success();
    Ok(())
}

/// PoS bonding, unbonding and withdrawal tests. In this test we:
///
/// 1. Run the ledger node with shorter epochs for faster progression
/// 2. Submit a self-bond for the genesis validator
/// 3. Submit a delegation to the genesis validator
/// 4. Submit an unbond of the self-bond
/// 5. Submit an unbond of the delegation
/// 6. Wait for the unbonding epoch
/// 7. Submit a withdrawal of the self-bond
/// 8. Submit a withdrawal of the delegation
#[test]
fn pos_bonds() -> Result<()> {
    let unbonding_len = 2;
    let test = setup::network(
        |genesis| {
            let parameters = ParametersConfig {
                min_num_of_blocks: 2,
                max_expected_time_per_block: 1,
                epochs_per_year: 31_536_000,
                ..genesis.parameters
            };
            let pos_params = PosParamsConfig {
                pipeline_len: 1,
                unbonding_len,
                ..genesis.pos_params
            };
            GenesisConfig {
                parameters,
                pos_params,
                ..genesis
            }
        },
        None,
    )?;

    set_ethereum_bridge_mode(
        &test,
        &test.net.chain_id,
        &Who::Validator(0),
        ethereum_bridge::ledger::Mode::Off,
    );

    // 1. Run the ledger node
    let mut ledger =
        run_as!(test, Who::Validator(0), Bin::Node, &["ledger"], Some(40))?;

<<<<<<< HEAD
    ledger.exp_string("Starting RPC HTTP server on")?;
=======
    ledger.exp_string("Namada ledger node started")?;
>>>>>>> 7ed315a9
    let _bg_ledger = ledger.background();

    let validator_one_rpc = get_actor_rpc(&test, &Who::Validator(0));

    // 2. Submit a self-bond for the gepnesis validator
    let tx_args = vec![
        "bond",
        "--validator",
        "validator-0",
        "--amount",
        "10.1",
        "--gas-amount",
        "0",
        "--gas-limit",
        "0",
        "--gas-token",
        NAM,
        "--ledger-address",
        &validator_one_rpc,
    ];
    let mut client =
        run_as!(test, Who::Validator(0), Bin::Client, tx_args, Some(40))?;
    client.exp_string("Transaction applied with result:")?;
    client.exp_string("Transaction is valid.")?;
    client.assert_success();

    // 3. Submit a delegation to the genesis validator
    let tx_args = vec![
        "bond",
        "--validator",
        "validator-0",
        "--source",
        BERTHA,
        "--amount",
        "10.1",
        "--gas-amount",
        "0",
        "--gas-limit",
        "0",
        "--gas-token",
        NAM,
        "--ledger-address",
        &validator_one_rpc,
    ];
    let mut client = run!(test, Bin::Client, tx_args, Some(40))?;
    client.exp_string("Transaction applied with result:")?;
    client.exp_string("Transaction is valid.")?;
    client.assert_success();

    // 4. Submit an unbond of the self-bond
    let tx_args = vec![
        "unbond",
        "--validator",
        "validator-0",
        "--amount",
        "5.1",
        "--gas-amount",
        "0",
        "--gas-limit",
        "0",
        "--gas-token",
        NAM,
        "--ledger-address",
        &validator_one_rpc,
    ];
    let mut client =
        run_as!(test, Who::Validator(0), Bin::Client, tx_args, Some(40))?;
    client.exp_string("Transaction applied with result:")?;
    client.exp_string("Transaction is valid.")?;
    client.assert_success();

    // 5. Submit an unbond of the delegation
    let tx_args = vec![
        "unbond",
        "--validator",
        "validator-0",
        "--source",
        BERTHA,
        "--amount",
        "3.2",
        "--gas-amount",
        "0",
        "--gas-limit",
        "0",
        "--gas-token",
        NAM,
        "--ledger-address",
        &validator_one_rpc,
    ];
    let mut client = run!(test, Bin::Client, tx_args, Some(40))?;
    client.exp_string("Transaction applied with result:")?;
    client.exp_string("Transaction is valid.")?;
    client.assert_success();

    // 6. Wait for the unbonding epoch
    let epoch = get_epoch(&test, &validator_one_rpc)?;
    let earliest_withdrawal_epoch = epoch + unbonding_len;
    println!(
        "Current epoch: {}, earliest epoch for withdrawal: {}",
        epoch, earliest_withdrawal_epoch
    );
    let start = Instant::now();
    let loop_timeout = Duration::new(20, 0);
    loop {
        if Instant::now().duration_since(start) > loop_timeout {
            panic!(
                "Timed out waiting for epoch: {}",
                earliest_withdrawal_epoch
            );
        }
        let epoch = get_epoch(&test, &validator_one_rpc)?;
        if epoch >= earliest_withdrawal_epoch {
            break;
        }
    }

    // 7. Submit a withdrawal of the self-bond
    let tx_args = vec![
        "withdraw",
        "--validator",
        "validator-0",
        "--gas-amount",
        "0",
        "--gas-limit",
        "0",
        "--gas-token",
        NAM,
        "--ledger-address",
        &validator_one_rpc,
    ];
    let mut client =
        run_as!(test, Who::Validator(0), Bin::Client, tx_args, Some(40))?;
    client.exp_string("Transaction applied with result:")?;
    client.exp_string("Transaction is valid.")?;
    client.assert_success();

    // 8. Submit a withdrawal of the delegation
    let tx_args = vec![
        "withdraw",
        "--validator",
        "validator-0",
        "--source",
        BERTHA,
        "--gas-amount",
        "0",
        "--gas-limit",
        "0",
        "--gas-token",
        NAM,
        "--ledger-address",
        &validator_one_rpc,
    ];
    let mut client = run!(test, Bin::Client, tx_args, Some(40))?;
    client.exp_string("Transaction applied with result:")?;
    client.exp_string("Transaction is valid.")?;
    client.assert_success();

    Ok(())
}

/// PoS validator creation test. In this test we:
///
/// 1. Run the ledger node with shorter epochs for faster progression
/// 2. Initialize a new validator account
/// 3. Submit a delegation to the new validator
/// 4. Transfer some NAM to the new validator
/// 5. Submit a self-bond for the new validator
/// 6. Wait for the pipeline epoch
/// 7. Check the new validator's bonded stake
#[test]
fn pos_init_validator() -> Result<()> {
    let pipeline_len = 1;
    let test = setup::network(
        |genesis| {
            let parameters = ParametersConfig {
                min_num_of_blocks: 2,
                epochs_per_year: 31_536_000,
                max_expected_time_per_block: 1,
                ..genesis.parameters
            };
            let pos_params = PosParamsConfig {
                pipeline_len,
                unbonding_len: 2,
                ..genesis.pos_params
            };
            GenesisConfig {
                parameters,
                pos_params,
                ..genesis
            }
        },
        None,
    )?;

    set_ethereum_bridge_mode(
        &test,
        &test.net.chain_id,
        &Who::Validator(0),
        ethereum_bridge::ledger::Mode::Off,
    );

    // 1. Run the ledger node
    let mut ledger =
        run_as!(test, Who::Validator(0), Bin::Node, &["ledger"], Some(40))?;

<<<<<<< HEAD
    ledger.exp_string("Starting RPC HTTP server on")?;
=======
    ledger.exp_string("Namada ledger node started")?;
>>>>>>> 7ed315a9
    let _bg_ledger = ledger.background();

    let validator_one_rpc = get_actor_rpc(&test, &Who::Validator(0));

    // 2. Initialize a new validator account
    let new_validator = "new-validator";
    let new_validator_key = format!("{}-key", new_validator);
    let tx_args = vec![
        "init-validator",
        "--alias",
        new_validator,
        "--source",
        BERTHA,
        "--unsafe-dont-encrypt",
        "--gas-amount",
        "0",
        "--gas-limit",
        "0",
        "--gas-token",
        NAM,
        "--commission-rate",
        "0.05",
        "--max-commission-rate-change",
        "0.01",
        "--ledger-address",
        &validator_one_rpc,
    ];
    let mut client = run!(test, Bin::Client, tx_args, Some(40))?;
    client.exp_string("Transaction applied with result:")?;
    client.exp_string("Transaction is valid.")?;
    client.assert_success();

    // 3. Submit a delegation to the new validator
    //    First, transfer some tokens to the validator's key for fees:
    let tx_args = vec![
        "transfer",
        "--source",
        BERTHA,
        "--target",
        &new_validator_key,
        "--token",
        NAM,
        "--amount",
        "0.5",
        "--gas-amount",
        "0",
        "--gas-limit",
        "0",
        "--gas-token",
        NAM,
        "--ledger-address",
        &validator_one_rpc,
    ];
    let mut client = run!(test, Bin::Client, tx_args, Some(40))?;
    client.exp_string("Transaction applied with result:")?;
    client.exp_string("Transaction is valid.")?;
    client.assert_success();
    //     Then self-bond the tokens:
    let tx_args = vec![
        "bond",
        "--validator",
        new_validator,
        "--source",
        BERTHA,
        "--amount",
        "1000.5",
        "--gas-amount",
        "0",
        "--gas-limit",
        "0",
        "--gas-token",
        NAM,
        "--ledger-address",
        &validator_one_rpc,
    ];
    let mut client = run!(test, Bin::Client, tx_args, Some(40))?;
    client.exp_string("Transaction applied with result:")?;
    client.exp_string("Transaction is valid.")?;
    client.assert_success();

    // 4. Transfer some NAM to the new validator
    let tx_args = vec![
        "transfer",
        "--source",
        BERTHA,
        "--target",
        new_validator,
        "--token",
        NAM,
        "--amount",
        "10999.5",
        "--gas-amount",
        "0",
        "--gas-limit",
        "0",
        "--gas-token",
        NAM,
        "--ledger-address",
        &validator_one_rpc,
    ];
    let mut client = run!(test, Bin::Client, tx_args, Some(40))?;
    client.exp_string("Transaction applied with result:")?;
    client.exp_string("Transaction is valid.")?;
    client.assert_success();

    // 5. Submit a self-bond for the new validator
    let tx_args = vec![
        "bond",
        "--validator",
        new_validator,
        "--amount",
        "10000",
        "--gas-amount",
        "0",
        "--gas-limit",
        "0",
        "--gas-token",
        NAM,
        "--ledger-address",
        &validator_one_rpc,
    ];
    let mut client = run!(test, Bin::Client, tx_args, Some(40))?;
    client.exp_string("Transaction applied with result:")?;
    client.exp_string("Transaction is valid.")?;
    client.assert_success();

    // 6. Wait for the pipeline epoch when the validator's bonded stake should
    // be non-zero
    let epoch = get_epoch(&test, &validator_one_rpc)?;
    let earliest_update_epoch = epoch + pipeline_len;
    println!(
        "Current epoch: {}, earliest epoch with updated bonded stake: {}",
        epoch, earliest_update_epoch
    );
    let start = Instant::now();
    let loop_timeout = Duration::new(20, 0);
    loop {
        if Instant::now().duration_since(start) > loop_timeout {
            panic!("Timed out waiting for epoch: {}", earliest_update_epoch);
        }
        let epoch = get_epoch(&test, &validator_one_rpc)?;
        if epoch >= earliest_update_epoch {
            break;
        }
    }

    // 7. Check the new validator's bonded stake
    let bonded_stake =
        find_bonded_stake(&test, new_validator, &validator_one_rpc)?;
    assert_eq!(bonded_stake, 11_000_500_000);

    Ok(())
}
/// Test that multiple txs submitted in the same block all get the tx result.
///
/// In this test we:
/// 1. Run the ledger node with 10s consensus timeout
/// 2. Spawn threads each submitting token transfer tx
#[test]
fn ledger_many_txs_in_a_block() -> Result<()> {
    let test = Arc::new(setup::network(
        |genesis| genesis,
        // Set 10s consensus timeout to have more time to submit txs
        Some("10s"),
    )?);

    set_ethereum_bridge_mode(
        &test,
        &test.net.chain_id,
        &Who::Validator(0),
        ethereum_bridge::ledger::Mode::Off,
    );

    // 1. Run the ledger node
    let mut ledger =
        run_as!(*test, Who::Validator(0), Bin::Node, &["ledger"], Some(40))?;

<<<<<<< HEAD
    ledger.exp_string("Starting RPC HTTP server on")?;
=======
    ledger.exp_string("Namada ledger node started")?;
>>>>>>> 7ed315a9

    // Wait to commit a block
    ledger.exp_regex(r"Committed block hash.*, height: [0-9]+")?;
    let bg_ledger = ledger.background();

    let validator_one_rpc = Arc::new(get_actor_rpc(&test, &Who::Validator(0)));

    // A token transfer tx args
    let tx_args = Arc::new(vec![
        "transfer",
        "--source",
        BERTHA,
        "--target",
        ALBERT,
        "--token",
        NAM,
        "--amount",
        "10.1",
        "--gas-amount",
        "0",
        "--gas-limit",
        "0",
        "--gas-token",
        NAM,
        "--ledger-address",
    ]);

    // 2. Spawn threads each submitting token transfer tx
    // We collect to run the threads in parallel.
    #[allow(clippy::needless_collect)]
    let tasks: Vec<std::thread::JoinHandle<_>> = (0..3)
        .into_iter()
        .map(|_| {
            let test = Arc::clone(&test);
            let validator_one_rpc = Arc::clone(&validator_one_rpc);
            let tx_args = Arc::clone(&tx_args);
            std::thread::spawn(move || {
                let mut args = (*tx_args).clone();
                args.push(&*validator_one_rpc);
                let mut client = run!(*test, Bin::Client, args, Some(40))?;
                client.exp_string("Transaction accepted")?;
                client.exp_string("Transaction applied")?;
                client.exp_string("Transaction is valid.")?;
                client.assert_success();
                let res: Result<()> = Ok(());
                res
            })
        })
        .collect();
    for task in tasks.into_iter() {
        task.join().unwrap()?;
    }
    // Wait to commit a block
    let mut ledger = bg_ledger.foreground();
    ledger.exp_regex(r"Committed block hash.*, height: [0-9]+")?;

    Ok(())
}

/// In this test we:
/// 1. Run the ledger node
/// 2. Submit a valid proposal
/// 3. Query the proposal
/// 4. Query token balance (submitted funds)
/// 5. Query governance address balance
/// 6. Submit an invalid proposal
/// 7. Check invalid proposal was not accepted
/// 8. Query token balance (funds shall not be submitted)
/// 9. Send a yay vote from a validator
/// 10. Send a yay vote from a normal user
/// 11. Query the proposal and check the result
/// 12. Wait proposal grace and check proposal author funds
/// 13. Check governance address funds are 0
#[test]
fn proposal_submission() -> Result<()> {
    let working_dir = setup::working_dir();

    let test = setup::network(
        |genesis| {
            let parameters = ParametersConfig {
                epochs_per_year: epochs_per_year_from_min_duration(1),
                min_num_of_blocks: 1,
                max_expected_time_per_block: 1,
                vp_whitelist: Some(get_all_wasms_hashes(
                    &working_dir,
                    Some("vp_"),
                )),
                // Enable tx whitelist to test the execution of a
                // non-whitelisted tx by governance
                tx_whitelist: Some(get_all_wasms_hashes(
                    &working_dir,
                    Some("tx_"),
                )),
                ..genesis.parameters
            };

            GenesisConfig {
                parameters,
                ..genesis
            }
        },
        None,
    )?;

<<<<<<< HEAD
    set_ethereum_bridge_mode(
        &test,
        &test.net.chain_id,
        &Who::Validator(0),
        ethereum_bridge::ledger::Mode::Off,
    );

    let anomac_help = vec!["--help"];
=======
    let namadac_help = vec!["--help"];
>>>>>>> 7ed315a9

    let mut client = run!(test, Bin::Client, namadac_help, Some(40))?;
    client.exp_string("Namada client command line interface.")?;
    client.assert_success();

    // 1. Run the ledger node
    let mut ledger =
        run_as!(test, Who::Validator(0), Bin::Node, &["ledger"], Some(40))?;

<<<<<<< HEAD
    ledger.exp_string("Starting RPC HTTP server on")?;
=======
    ledger.exp_string("Namada ledger node started")?;
>>>>>>> 7ed315a9
    let _bg_ledger = ledger.background();

    let validator_one_rpc = get_actor_rpc(&test, &Who::Validator(0));

    // 1.1 Delegate some token
    let tx_args = vec![
        "bond",
        "--validator",
        "validator-0",
        "--source",
        BERTHA,
        "--amount",
        "900",
        "--gas-amount",
        "0",
        "--gas-limit",
        "0",
        "--gas-token",
        NAM,
        "--ledger-address",
        &validator_one_rpc,
    ];
    let mut client = run!(test, Bin::Client, tx_args, Some(40))?;
    client.exp_string("Transaction applied with result:")?;
    client.exp_string("Transaction is valid.")?;
    client.assert_success();

    // 2. Submit valid proposal
    let albert = find_address(&test, ALBERT)?;
    let valid_proposal_json_path = prepare_proposal_data(&test, albert);
    let validator_one_rpc = get_actor_rpc(&test, &Who::Validator(0));

    let submit_proposal_args = vec![
        "init-proposal",
        "--data-path",
        valid_proposal_json_path.to_str().unwrap(),
        "--ledger-address",
        &validator_one_rpc,
    ];
    let mut client = run!(test, Bin::Client, submit_proposal_args, Some(40))?;
    client.exp_string("Transaction applied with result:")?;
    client.exp_string("Transaction is valid.")?;
    client.assert_success();

    // 3. Query the proposal
    let proposal_query_args = vec![
        "query-proposal",
        "--proposal-id",
        "0",
        "--ledger-address",
        &validator_one_rpc,
    ];

    let mut client = run!(test, Bin::Client, proposal_query_args, Some(40))?;
    client.exp_string("Proposal: 0")?;
    client.assert_success();

    // 4. Query token balance proposal author (submitted funds)
    let query_balance_args = vec![
        "balance",
        "--owner",
        ALBERT,
        "--token",
        NAM,
        "--ledger-address",
        &validator_one_rpc,
    ];

    let mut client = run!(test, Bin::Client, query_balance_args, Some(40))?;
    client.exp_string("NAM: 999500")?;
    client.assert_success();

    // 5. Query token balance governance
    let query_balance_args = vec![
        "balance",
        "--owner",
        GOVERNANCE_ADDRESS,
        "--token",
        NAM,
        "--ledger-address",
        &validator_one_rpc,
    ];

    let mut client = run!(test, Bin::Client, query_balance_args, Some(40))?;
    client.exp_string("NAM: 500")?;
    client.assert_success();

    // 6. Submit an invalid proposal
    // proposal is invalid due to voting_end_epoch - voting_start_epoch < 3
    let albert = find_address(&test, ALBERT)?;
    let invalid_proposal_json = json!(
        {
            "content": {
                "title": "TheTitle",
                "authors": "test@test.com",
                "discussions-to": "www.github.com/anoma/aip/1",
                "created": "2022-03-10T08:54:37Z",
                "license": "MIT",
                "abstract": "Ut convallis eleifend orci vel venenatis. Duis
    vulputate metus in lacus sollicitudin vestibulum. Suspendisse vel velit
    ac est consectetur feugiat nec ac urna. Ut faucibus ex nec dictum
    fermentum. Morbi aliquet purus at sollicitudin ultrices. Quisque viverra
    varius cursus. Praesent sed mauris gravida, pharetra turpis non, gravida
    eros. Nullam sed ex justo. Ut at placerat ipsum, sit amet rhoncus libero.
    Sed blandit non purus non suscipit. Phasellus sed quam nec augue bibendum
    bibendum ut vitae urna. Sed odio diam, ornare nec sapien eget, congue
    viverra enim.",
                "motivation": "Ut convallis eleifend orci vel venenatis. Duis
    vulputate metus in lacus sollicitudin vestibulum. Suspendisse vel velit
    ac est consectetur feugiat nec ac urna. Ut faucibus ex nec dictum
    fermentum. Morbi aliquet purus at sollicitudin ultrices.",
                "details": "Ut convallis eleifend orci vel venenatis. Duis
    vulputate metus in lacus sollicitudin vestibulum. Suspendisse vel velit
    ac est consectetur feugiat nec ac urna. Ut faucibus ex nec dictum
    fermentum. Morbi aliquet purus at sollicitudin ultrices. Quisque viverra
    varius cursus. Praesent sed mauris gravida, pharetra turpis non, gravida
    eros.",             "requires": "2"
            },
            "author": albert,
            "voting_start_epoch": 9999_u64,
            "voting_end_epoch": 10000_u64,
            "grace_epoch": 10009_u64,
        }
    );
    let invalid_proposal_json_path =
        test.test_dir.path().join("invalid_proposal.json");
    generate_proposal_json_file(
        invalid_proposal_json_path.as_path(),
        &invalid_proposal_json,
    );

    let submit_proposal_args = vec![
        "init-proposal",
        "--data-path",
        invalid_proposal_json_path.to_str().unwrap(),
        "--ledger-address",
        &validator_one_rpc,
    ];
    let mut client = run!(test, Bin::Client, submit_proposal_args, Some(40))?;
    client.exp_string(
        "Invalid proposal end epoch: difference between proposal start and \
         end epoch must be at least 3 and at max 27 and end epoch must be a \
         multiple of 3",
    )?;
    client.assert_failure();

    // 7. Check invalid proposal was not accepted
    let proposal_query_args = vec![
        "query-proposal",
        "--proposal-id",
        "1",
        "--ledger-address",
        &validator_one_rpc,
    ];

    let mut client = run!(test, Bin::Client, proposal_query_args, Some(40))?;
    client.exp_string("No valid proposal was found with id 1")?;
    client.assert_success();

    // 8. Query token balance (funds shall not be submitted)
    let query_balance_args = vec![
        "balance",
        "--owner",
        ALBERT,
        "--token",
        NAM,
        "--ledger-address",
        &validator_one_rpc,
    ];

    let mut client = run!(test, Bin::Client, query_balance_args, Some(40))?;
    client.exp_string("NAM: 999500")?;
    client.assert_success();

    // 9. Send a yay vote from a validator
    let mut epoch = get_epoch(&test, &validator_one_rpc).unwrap();
    while epoch.0 <= 13 {
        sleep(1);
        epoch = get_epoch(&test, &validator_one_rpc).unwrap();
    }

    let submit_proposal_vote = vec![
        "vote-proposal",
        "--proposal-id",
        "0",
        "--vote",
        "yay",
        "--signer",
        "validator-0",
        "--ledger-address",
        &validator_one_rpc,
    ];

    let mut client = run_as!(
        test,
        Who::Validator(0),
        Bin::Client,
        submit_proposal_vote,
        Some(15)
    )?;
    client.exp_string("Transaction applied with result:")?;
    client.exp_string("Transaction is valid.")?;
    client.assert_success();

    let submit_proposal_vote_delagator = vec![
        "vote-proposal",
        "--proposal-id",
        "0",
        "--vote",
        "nay",
        "--signer",
        BERTHA,
        "--ledger-address",
        &validator_one_rpc,
    ];

    let mut client =
        run!(test, Bin::Client, submit_proposal_vote_delagator, Some(40))?;
    client.exp_string("Transaction applied with result:")?;
    client.exp_string("Transaction is valid.")?;
    client.assert_success();

    // 10. Send a yay vote from a non-validator/non-delegator user
    let submit_proposal_vote = vec![
        "vote-proposal",
        "--proposal-id",
        "0",
        "--vote",
        "yay",
        "--signer",
        ALBERT,
        "--ledger-address",
        &validator_one_rpc,
    ];

    // this is valid because the client filter ALBERT delegation and there are
    // none
    let mut client = run!(test, Bin::Client, submit_proposal_vote, Some(15))?;
    client.exp_string("Transaction applied with result:")?;
    client.exp_string("Transaction is valid.")?;
    client.assert_success();

    // 11. Query the proposal and check the result
    let mut epoch = get_epoch(&test, &validator_one_rpc).unwrap();
    while epoch.0 <= 25 {
        sleep(1);
        epoch = get_epoch(&test, &validator_one_rpc).unwrap();
    }

    let query_proposal = vec![
        "query-proposal-result",
        "--proposal-id",
        "0",
        "--ledger-address",
        &validator_one_rpc,
    ];

    let mut client = run!(test, Bin::Client, query_proposal, Some(15))?;
    client.exp_string("Result: passed")?;
    client.assert_success();

    // 12. Wait proposal grace and check proposal author funds
    let mut epoch = get_epoch(&test, &validator_one_rpc).unwrap();
    while epoch.0 < 31 {
        sleep(1);
        epoch = get_epoch(&test, &validator_one_rpc).unwrap();
    }

    let query_balance_args = vec![
        "balance",
        "--owner",
        ALBERT,
        "--token",
        NAM,
        "--ledger-address",
        &validator_one_rpc,
    ];

    let mut client = run!(test, Bin::Client, query_balance_args, Some(30))?;
    client.exp_string("NAM: 1000000")?;
    client.assert_success();

    // 13. Check if governance funds are 0
    let query_balance_args = vec![
        "balance",
        "--owner",
        GOVERNANCE_ADDRESS,
        "--token",
        NAM,
        "--ledger-address",
        &validator_one_rpc,
    ];

    let mut client = run!(test, Bin::Client, query_balance_args, Some(30))?;
    client.exp_string("NAM: 0")?;
    client.assert_success();

    // // 14. Query parameters
    let query_protocol_parameters = vec![
        "query-protocol-parameters",
        "--ledger-address",
        &validator_one_rpc,
    ];

    let mut client =
        run!(test, Bin::Client, query_protocol_parameters, Some(30))?;
    client.exp_regex(".*Min. proposal grace epochs: 9.*")?;
    client.assert_success();

    Ok(())
}

/// In this test we:
/// 1. Run the ledger node
/// 2. Create an offline proposal
/// 3. Create an offline vote
/// 4. Tally offline
#[test]
fn proposal_offline() -> Result<()> {
    let test = setup::network(|genesis| genesis, None)?;

    set_ethereum_bridge_mode(
        &test,
        &test.net.chain_id,
        &Who::Validator(0),
        ethereum_bridge::ledger::Mode::Off,
    );

    // 1. Run the ledger node
    let mut ledger =
        run_as!(test, Who::Validator(0), Bin::Node, &["ledger"], Some(20))?;

<<<<<<< HEAD
    ledger.exp_string("Starting RPC HTTP server on")?;
=======
    ledger.exp_string("Namada ledger node started")?;
>>>>>>> 7ed315a9
    let _bg_ledger = ledger.background();

    let validator_one_rpc = get_actor_rpc(&test, &Who::Validator(0));

    // 1.1 Delegate some token
    let tx_args = vec![
        "bond",
        "--validator",
        "validator-0",
        "--source",
        ALBERT,
        "--amount",
        "900",
        "--gas-amount",
        "0",
        "--gas-limit",
        "0",
        "--gas-token",
        NAM,
        "--ledger-address",
        &validator_one_rpc,
    ];
    let mut client = run!(test, Bin::Client, tx_args, Some(40))?;
    client.exp_string("Transaction applied with result:")?;
    client.exp_string("Transaction is valid.")?;
    client.assert_success();

    // 2. Create an offline
    let albert = find_address(&test, ALBERT)?;
    let valid_proposal_json = json!(
        {
            "content": {
                "title": "TheTitle",
                "authors": "test@test.com",
                "discussions-to": "www.github.com/anoma/aip/1",
                "created": "2022-03-10T08:54:37Z",
                "license": "MIT",
                "abstract": "Ut convallis eleifend orci vel venenatis. Duis vulputate metus in lacus sollicitudin vestibulum. Suspendisse vel velit ac est consectetur feugiat nec ac urna. Ut faucibus ex nec dictum fermentum. Morbi aliquet purus at sollicitudin ultrices. Quisque viverra varius cursus. Praesent sed mauris gravida, pharetra turpis non, gravida eros. Nullam sed ex justo. Ut at placerat ipsum, sit amet rhoncus libero. Sed blandit non purus non suscipit. Phasellus sed quam nec augue bibendum bibendum ut vitae urna. Sed odio diam, ornare nec sapien eget, congue viverra enim.",
                "motivation": "Ut convallis eleifend orci vel venenatis. Duis vulputate metus in lacus sollicitudin vestibulum. Suspendisse vel velit ac est consectetur feugiat nec ac urna. Ut faucibus ex nec dictum fermentum. Morbi aliquet purus at sollicitudin ultrices.",
                "details": "Ut convallis eleifend orci vel venenatis. Duis vulputate metus in lacus sollicitudin vestibulum. Suspendisse vel velit ac est consectetur feugiat nec ac urna. Ut faucibus ex nec dictum fermentum. Morbi aliquet purus at sollicitudin ultrices. Quisque viverra varius cursus. Praesent sed mauris gravida, pharetra turpis non, gravida eros.",
                "requires": "2"
            },
            "author": albert,
            "voting_start_epoch": 3_u64,
            "voting_end_epoch": 9_u64,
            "grace_epoch": 18_u64
        }
    );
    let valid_proposal_json_path =
        test.test_dir.path().join("valid_proposal.json");
    generate_proposal_json_file(
        valid_proposal_json_path.as_path(),
        &valid_proposal_json,
    );

    let validator_one_rpc = get_actor_rpc(&test, &Who::Validator(0));

    let offline_proposal_args = vec![
        "init-proposal",
        "--data-path",
        valid_proposal_json_path.to_str().unwrap(),
        "--offline",
        "--ledger-address",
        &validator_one_rpc,
    ];

    let mut client = run!(test, Bin::Client, offline_proposal_args, Some(15))?;
    client.exp_string("Proposal created: ")?;
    client.assert_success();

    // 3. Generate an offline yay vote
    let mut epoch = get_epoch(&test, &validator_one_rpc).unwrap();
    while epoch.0 <= 2 {
        sleep(1);
        epoch = get_epoch(&test, &validator_one_rpc).unwrap();
    }

    let proposal_path = test.test_dir.path().join("proposal");

    let submit_proposal_vote = vec![
        "vote-proposal",
        "--data-path",
        proposal_path.to_str().unwrap(),
        "--vote",
        "yay",
        "--signer",
        ALBERT,
        "--offline",
        "--ledger-address",
        &validator_one_rpc,
    ];

    let mut client = run!(test, Bin::Client, submit_proposal_vote, Some(15))?;
    client.exp_string("Proposal vote created: ")?;
    client.assert_success();

    let expected_file_name = format!("proposal-vote-{}", albert);
    let expected_path_vote = test.test_dir.path().join(expected_file_name);
    assert!(expected_path_vote.exists());

    // 4. Compute offline tally
    let tally_offline = vec![
        "query-proposal-result",
        "--data-path",
        test.test_dir.path().to_str().unwrap(),
        "--offline",
        "--ledger-address",
        &validator_one_rpc,
    ];

    let mut client = run!(test, Bin::Client, tally_offline, Some(15))?;
    client.exp_string("Result: rejected")?;
    client.assert_success();

    Ok(())
}

fn generate_proposal_json_file(
    proposal_path: &std::path::Path,
    proposal_content: &serde_json::Value,
) {
    let intent_writer = std::fs::OpenOptions::new()
        .create(true)
        .write(true)
        .truncate(true)
        .open(proposal_path)
        .unwrap();

    serde_json::to_writer(intent_writer, proposal_content).unwrap();
}

/// In this test we:
/// 1. Setup 2 genesis validators
/// 2. Initialize a new network with the 2 validators
/// 3. Setup and start the 2 genesis validator nodes and a non-validator node
/// 4. Submit a valid token transfer tx from one validator to the other
/// 5. Check that all the nodes processed the tx with the same result
#[test]
fn test_genesis_validators() -> Result<()> {
    use std::collections::HashMap;
    use std::net::SocketAddr;
    use std::str::FromStr;

    use namada::types::chain::ChainId;
    use namada_apps::config::genesis::genesis_config::{
        self, ValidatorPreGenesisConfig,
    };
    use namada_apps::config::Config;

    // This test is not using the `setup::network`, because we're setting up
    // custom genesis validators
    setup::INIT.call_once(|| {
        if let Err(err) = color_eyre::install() {
            eprintln!("Failed setting up colorful error reports {}", err);
        }
    });

    let working_dir = setup::working_dir();
    let test_dir = setup::TestDir::new();
    let checksums_path = working_dir
        .join("wasm/checksums.json")
        .to_string_lossy()
        .into_owned();

    // Same as in `genesis/e2e-tests-single-node.toml` for `validator-0`
    let net_address_0 = SocketAddr::from_str("127.0.0.1:27656").unwrap();
    let net_address_port_0 = net_address_0.port();
    // Find the first port (ledger P2P) that should be used for a validator at
    // the given index
    let get_first_port = |ix: u8| net_address_port_0 + 6 * (ix as u16 + 1);

    // 1. Setup 2 genesis validators, one with ed25519 keys (0) and one with
    // secp256k1 keys (1)
    let validator_0_alias = "validator-0";
    let validator_1_alias = "validator-1";

    let mut init_genesis_validator_0 = setup::run_cmd(
        Bin::Client,
        [
            "utils",
            "init-genesis-validator",
            "--unsafe-dont-encrypt",
            "--alias",
            validator_0_alias,
            "--scheme",
            "ed25519",
            "--commission-rate",
            "0.05",
            "--max-commission-rate-change",
            "0.01",
            "--net-address",
            &format!("127.0.0.1:{}", get_first_port(0)),
        ],
        Some(5),
        &working_dir,
        &test_dir,
        "validator",
        format!("{}:{}", std::file!(), std::line!()),
    )?;
    init_genesis_validator_0.assert_success();
    let validator_0_pre_genesis_dir =
        namada_apps::client::utils::validator_pre_genesis_dir(
            test_dir.path(),
            validator_0_alias,
        );
    let config = std::fs::read_to_string(
        namada_apps::client::utils::validator_pre_genesis_file(
            &validator_0_pre_genesis_dir,
        ),
    )
    .unwrap();
    let mut validator_0_config: ValidatorPreGenesisConfig =
        toml::from_str(&config).unwrap();
    let validator_0_config = validator_0_config
        .validator
        .remove(validator_0_alias)
        .unwrap();

    let mut init_genesis_validator_1 = setup::run_cmd(
        Bin::Client,
        [
            "utils",
            "init-genesis-validator",
            "--unsafe-dont-encrypt",
            "--alias",
            validator_1_alias,
            "--scheme",
            "secp256k1",
            "--commission-rate",
            "0.05",
            "--max-commission-rate-change",
            "0.01",
            "--net-address",
            &format!("127.0.0.1:{}", get_first_port(1)),
        ],
        Some(5),
        &working_dir,
        &test_dir,
        "validator",
        format!("{}:{}", std::file!(), std::line!()),
    )?;
    init_genesis_validator_1.assert_success();
    let validator_1_pre_genesis_dir =
        namada_apps::client::utils::validator_pre_genesis_dir(
            test_dir.path(),
            validator_1_alias,
        );
    let config = std::fs::read_to_string(
        namada_apps::client::utils::validator_pre_genesis_file(
            &validator_1_pre_genesis_dir,
        ),
    )
    .unwrap();
    let mut validator_1_config: ValidatorPreGenesisConfig =
        toml::from_str(&config).unwrap();
    let validator_1_config = validator_1_config
        .validator
        .remove(validator_1_alias)
        .unwrap();

    // 2. Initialize a new network with the 2 validators
    let mut genesis = genesis_config::open_genesis_config(
        working_dir.join(setup::SINGLE_NODE_NET_GENESIS),
    )?;
    let update_validator_config =
        |ix: u8, mut config: genesis_config::ValidatorConfig| {
            // Setup tokens balances and validity predicates
            config.tokens = Some(200000);
            config.non_staked_balance = Some(1000000000000);
            config.validator_vp = Some("vp_user".into());
            // Setup the validator ports same as what
            // `setup::set_validators` would do
            let mut net_address = net_address_0;
            // 6 ports for each validator
            let first_port = get_first_port(ix);
            net_address.set_port(first_port);
            config.net_address = Some(net_address.to_string());
            config
        };
    genesis.validator = HashMap::from_iter([
        (
            validator_0_alias.to_owned(),
            update_validator_config(0, validator_0_config),
        ),
        (
            validator_1_alias.to_owned(),
            update_validator_config(1, validator_1_config),
        ),
    ]);
    let genesis_file = test_dir.path().join("e2e-test-genesis-src.toml");
    genesis_config::write_genesis_config(&genesis, &genesis_file);
    let genesis_path = genesis_file.to_string_lossy();

    let archive_dir = test_dir.path().to_string_lossy().to_string();
    let args = vec![
        "utils",
        "init-network",
        "--unsafe-dont-encrypt",
        "--genesis-path",
        &genesis_path,
        "--chain-prefix",
        "e2e-test",
        "--localhost",
        "--allow-duplicate-ip",
        "--wasm-checksums-path",
        &checksums_path,
        "--archive-dir",
        &archive_dir,
    ];
    let mut init_network = setup::run_cmd(
        Bin::Client,
        args,
        Some(5),
        &working_dir,
        &test_dir,
        "validator",
        format!("{}:{}", std::file!(), std::line!()),
    )?;

    // Get the generated chain_id` from result of the last command
    let (unread, matched) =
        init_network.exp_regex(r"Derived chain ID: .*\n")?;
    let chain_id_raw =
        matched.trim().split_once("Derived chain ID: ").unwrap().1;
    let chain_id = ChainId::from_str(chain_id_raw.trim())?;
    println!("'init-network' output: {}", unread);
    let net = setup::Network {
        chain_id: chain_id.clone(),
    };
    let test = setup::Test {
        working_dir: working_dir.clone(),
        test_dir,
        net,
        genesis,
    };

    // Host the network archive to make it available for `join-network` commands
    let network_archive_server = file_serve::Server::new(&working_dir);
    let network_archive_addr = network_archive_server.addr().to_owned();
    std::thread::spawn(move || {
        network_archive_server.serve().unwrap();
    });

    // 3. Setup and start the 2 genesis validator nodes and a non-validator node

    // Clean-up the chain dir from the existing validator dir that were created
    // by `init-network`, because we want to set them up with `join-network`
    // instead
    let validator_0_base_dir = test.get_base_dir(&Who::Validator(0));
    let validator_1_base_dir = test.get_base_dir(&Who::Validator(1));
    std::fs::remove_dir_all(&validator_0_base_dir).unwrap();
    std::fs::remove_dir_all(&validator_1_base_dir).unwrap();

    std::env::set_var(
        namada_apps::client::utils::ENV_VAR_NETWORK_CONFIGS_SERVER,
        format!("http://{network_archive_addr}/{}", archive_dir),
    );
    let pre_genesis_path = validator_0_pre_genesis_dir.to_string_lossy();
    let mut join_network_val_0 = run_as!(
        test,
        Who::Validator(0),
        Bin::Client,
        [
            "utils",
            "join-network",
            "--chain-id",
            chain_id.as_str(),
            "--pre-genesis-path",
            pre_genesis_path.as_ref(),
            "--dont-prefetch-wasm",
        ],
        Some(5)
    )?;
    join_network_val_0.exp_string("Successfully configured for chain")?;

    let pre_genesis_path = validator_1_pre_genesis_dir.to_string_lossy();
    let mut join_network_val_1 = run_as!(
        test,
        Who::Validator(1),
        Bin::Client,
        [
            "utils",
            "join-network",
            "--chain-id",
            chain_id.as_str(),
            "--pre-genesis-path",
            pre_genesis_path.as_ref(),
            "--dont-prefetch-wasm",
        ],
        Some(5)
    )?;
    join_network_val_1.exp_string("Successfully configured for chain")?;

    // We have to update the ports in the configs again, because the ones from
    // `join-network` use the defaults
    //
    // TODO: use `update_actor_config` from `setup`, instead
    let update_config = |ix: u8, mut config: Config| {
        let first_port = net_address_port_0 + 6 * (ix as u16 + 1);
        config.ledger.tendermint.p2p_address.set_port(first_port);
        config
            .ledger
            .tendermint
            .rpc_address
            .set_port(first_port + 1);
        config.ledger.shell.ledger_address.set_port(first_port + 2);
        // disable eth full node
        config.ledger.ethereum_bridge.mode = ethereum_bridge::ledger::Mode::Off;
        config
    };

    let validator_0_config = update_config(
        0,
        Config::load(&validator_0_base_dir, &test.net.chain_id, None),
    );
    validator_0_config
        .write(&validator_0_base_dir, &chain_id, true)
        .unwrap();

    let validator_1_config = update_config(
        1,
        Config::load(&validator_1_base_dir, &test.net.chain_id, None),
    );
    validator_1_config
        .write(&validator_1_base_dir, &chain_id, true)
        .unwrap();

    // Copy WASMs to each node's chain dir
    let chain_dir = test.test_dir.path().join(chain_id.as_str());
    setup::copy_wasm_to_chain_dir(
        &working_dir,
        &chain_dir,
        &chain_id,
        test.genesis.validator.keys(),
    );

    let args = ["ledger"];
    let mut validator_0 =
        run_as!(test, Who::Validator(0), Bin::Node, args, Some(40))?;
    validator_0.exp_string("Namada ledger node started")?;
    validator_0.exp_string("This node is a validator")?;
    validator_0.exp_string("Starting RPC HTTP server on")?;

    let mut validator_1 =
        run_as!(test, Who::Validator(1), Bin::Node, args, Some(40))?;
    validator_1.exp_string("Namada ledger node started")?;
    validator_1.exp_string("This node is a validator")?;
    validator_1.exp_string("Starting RPC HTTP server on")?;

    let mut non_validator =
        run_as!(test, Who::NonValidator, Bin::Node, args, Some(40))?;
    non_validator.exp_string("Namada ledger node started")?;
    non_validator.exp_string("This node is not a validator")?;
    non_validator.exp_string("Starting RPC HTTP server on")?;

    let bg_validator_0 = validator_0.background();
    let bg_validator_1 = validator_1.background();
    let _bg_non_validator = non_validator.background();

    // 4. Submit a valid token transfer tx
    let validator_one_rpc = get_actor_rpc(&test, &Who::Validator(0));
    let tx_args = [
        "transfer",
        "--source",
        validator_0_alias,
        "--target",
        validator_1_alias,
        "--token",
        NAM,
        "--amount",
        "10.1",
        "--gas-amount",
        "0",
        "--gas-limit",
        "0",
        "--gas-token",
        NAM,
        "--ledger-address",
        &validator_one_rpc,
    ];
    let mut client =
        run_as!(test, Who::Validator(0), Bin::Client, tx_args, Some(40))?;
    client.exp_string("Transaction applied with result:")?;
    client.exp_string("Transaction is valid.")?;
    client.assert_success();

    // 3. Check that all the nodes processed the tx with the same result
    let mut validator_0 = bg_validator_0.foreground();
    let mut validator_1 = bg_validator_1.foreground();

    let expected_result = "all VPs accepted transaction";
    // We cannot check this on non-validator node as it might sync without
    // applying the tx itself, but its state should be the same, checked below.
    validator_0.exp_string(expected_result)?;
    validator_1.exp_string(expected_result)?;
    let _bg_validator_0 = validator_0.background();
    let _bg_validator_1 = validator_1.background();

    let validator_0_rpc = get_actor_rpc(&test, &Who::Validator(0));
    let validator_1_rpc = get_actor_rpc(&test, &Who::Validator(1));
    let non_validator_rpc = get_actor_rpc(&test, &Who::NonValidator);

    // Find the block height on the validator
    let after_tx_height = get_height(&test, &validator_0_rpc)?;

    // Wait for the non-validator to be synced to at least the same height
    wait_for_block_height(&test, &non_validator_rpc, after_tx_height, 10)?;

    let query_balance_args = |ledger_rpc| {
        vec![
            "balance",
            "--owner",
            validator_1_alias,
            "--token",
            NAM,
            "--ledger-address",
            ledger_rpc,
        ]
    };
    for ledger_rpc in &[validator_0_rpc, validator_1_rpc, non_validator_rpc] {
        let mut client =
            run!(test, Bin::Client, query_balance_args(ledger_rpc), Some(40))?;
        client.exp_string("NAM: 1000000000010.1")?;
        client.assert_success();
    }

    Ok(())
}

/// In this test we intentionally make a validator node double sign blocks
/// to test that slashing evidence is received and processed by the ledger
/// correctly:
/// 1. Run 2 genesis validator ledger nodes
/// 2. Copy the first genesis validator base-dir
/// 3. Increment its ports and generate new node ID to avoid conflict
/// 4. Run it to get it to double vote and sign blocks
/// 5. Submit a valid token transfer tx to validator 0
/// 6. Wait for double signing evidence
#[test]
fn double_signing_gets_slashed() -> Result<()> {
    use std::net::SocketAddr;
    use std::str::FromStr;

    use namada::types::key::{self, ed25519, SigScheme};
    use namada_apps::client;
    use namada_apps::config::Config;

    // Setup 2 genesis validator nodes
    let test = setup::network(
        |genesis| setup::set_validators(2, genesis, default_port_offset),
        None,
    )?;

    set_ethereum_bridge_mode(
        &test,
        &test.net.chain_id,
        &Who::Validator(0),
        ethereum_bridge::ledger::Mode::Off,
    );
    set_ethereum_bridge_mode(
        &test,
        &test.net.chain_id,
        &Who::Validator(1),
        ethereum_bridge::ledger::Mode::Off,
    );

    // 1. Run 2 genesis validator ledger nodes
    let args = ["ledger"];
    let mut validator_0 =
        run_as!(test, Who::Validator(0), Bin::Node, args, Some(40))?;
    validator_0.exp_string("Namada ledger node started")?;
    validator_0.exp_string("This node is a validator")?;
    let _bg_validator_0 = validator_0.background();
    let mut validator_1 =
        run_as!(test, Who::Validator(1), Bin::Node, args, Some(40))?;
    validator_1.exp_string("Namada ledger node started")?;
    validator_1.exp_string("This node is a validator")?;
    let bg_validator_1 = validator_1.background();

    // 2. Copy the first genesis validator base-dir
    let validator_0_base_dir = test.get_base_dir(&Who::Validator(0));
    let validator_0_base_dir_copy =
        test.test_dir.path().join("validator-0-copy");
    fs_extra::dir::copy(
        validator_0_base_dir,
        &validator_0_base_dir_copy,
        &fs_extra::dir::CopyOptions {
            copy_inside: true,
            ..Default::default()
        },
    )
    .unwrap();

    // 3. Increment its ports and generate new node ID to avoid conflict

    // Same as in `genesis/e2e-tests-single-node.toml` for `validator-0`
    let net_address_0 = SocketAddr::from_str("127.0.0.1:27656").unwrap();
    let net_address_port_0 = net_address_0.port();

    let update_config = |ix: u8, mut config: Config| {
        let first_port = net_address_port_0 + 6 * (ix as u16 + 1);
        config.ledger.tendermint.p2p_address.set_port(first_port);
        config
            .ledger
            .tendermint
            .rpc_address
            .set_port(first_port + 1);
        config.ledger.shell.ledger_address.set_port(first_port + 2);
        config
    };

    let validator_0_copy_config = update_config(
        2,
        Config::load(&validator_0_base_dir_copy, &test.net.chain_id, None),
    );
    validator_0_copy_config
        .write(&validator_0_base_dir_copy, &test.net.chain_id, true)
        .unwrap();

    // Generate a new node key
    use rand::prelude::ThreadRng;
    use rand::thread_rng;

    let mut rng: ThreadRng = thread_rng();
    let node_sk = ed25519::SigScheme::generate(&mut rng);
    let node_sk = key::common::SecretKey::Ed25519(node_sk);
    let tm_home_dir = validator_0_base_dir_copy
        .join(test.net.chain_id.as_str())
        .join("tendermint");
    let _node_pk =
        client::utils::write_tendermint_node_key(&tm_home_dir, node_sk);

    // 4. Run it to get it to double vote and sign block
    let loc = format!("{}:{}", std::file!(), std::line!());
    // This node will only connect to `validator_1`, so that nodes
    // `validator_0` and `validator_0_copy` should start double signing
    let mut validator_0_copy = setup::run_cmd(
        Bin::Node,
        args,
        Some(40),
        &test.working_dir,
        validator_0_base_dir_copy,
        "validator",
        loc,
    )?;
    validator_0_copy.exp_string("Namada ledger node started")?;
    validator_0_copy.exp_string("This node is a validator")?;
    let _bg_validator_0_copy = validator_0_copy.background();

    // 5. Submit a valid token transfer tx to validator 0
    let validator_one_rpc = get_actor_rpc(&test, &Who::Validator(0));
    let tx_args = [
        "transfer",
        "--source",
        BERTHA,
        "--target",
        ALBERT,
        "--token",
        NAM,
        "--amount",
        "10.1",
        "--gas-amount",
        "0",
        "--gas-limit",
        "0",
        "--gas-token",
        NAM,
        "--ledger-address",
        &validator_one_rpc,
    ];
    let mut client = run!(test, Bin::Client, tx_args, Some(40))?;
    client.exp_string("Transaction is valid.")?;
    client.assert_success();

    // 6. Wait for double signing evidence
    let mut validator_1 = bg_validator_1.foreground();
    validator_1.exp_string("Processing evidence")?;
    validator_1.exp_string("Slashing")?;

    Ok(())
}

/// In this test we:
/// 1. Run the ledger node
/// 2. For some transactions that need signature authorization:
///    2a. Generate a new key for an implicit account.
///    2b. Send some funds to the implicit account.
///    2c. Submit the tx with the implicit account as the source, that
///        requires that the account has revealed its PK. This should be done
///        by the client automatically.
///    2d. Submit same tx again, this time the client shouldn't reveal again.
#[test]
fn implicit_account_reveal_pk() -> Result<()> {
    let test = setup::network(|genesis| genesis, None)?;

    // 1. Run the ledger node
    let mut ledger =
        run_as!(test, Who::Validator(0), Bin::Node, &["ledger"], Some(40))?;

    ledger.exp_string("Namada ledger node started")?;
    let _bg_ledger = ledger.background();

    let validator_one_rpc = get_actor_rpc(&test, &Who::Validator(0));

    // 2. Some transactions that need signature authorization:
    let txs_args: Vec<Box<dyn Fn(&str) -> Vec<String>>> = vec![
        // A token transfer tx
        Box::new(|source| {
            [
                "transfer",
                "--source",
                source,
                "--target",
                ALBERT,
                "--token",
                NAM,
                "--amount",
                "10.1",
                "--ledger-address",
                &validator_one_rpc,
            ]
            .into_iter()
            .map(|x| x.to_owned())
            .collect()
        }),
        // A bond
        Box::new(|source| {
            vec![
                "bond",
                "--validator",
                "validator-0",
                "--source",
                source,
                "--amount",
                "10.1",
                "--ledger-address",
                &validator_one_rpc,
            ]
            .into_iter()
            .map(|x| x.to_owned())
            .collect()
        }),
        // Submit proposal
        Box::new(|source| {
            // Gen data for proposal tx
            let source = find_address(&test, source).unwrap();
            let valid_proposal_json_path = prepare_proposal_data(&test, source);
            vec![
                "init-proposal",
                "--data-path",
                valid_proposal_json_path.to_str().unwrap(),
                "--ledger-address",
                &validator_one_rpc,
            ]
            .into_iter()
            .map(|x| x.to_owned())
            .collect()
        }),
    ];

    for (ix, tx_args) in txs_args.into_iter().enumerate() {
        let key_alias = format!("key-{ix}");

        // 2a. Generate a new key for an implicit account.
        let mut cmd = run!(
            test,
            Bin::Wallet,
            &["key", "gen", "--alias", &key_alias, "--unsafe-dont-encrypt"],
            Some(20),
        )?;
        cmd.assert_success();

        // Apply the key_alias once the key is generated to obtain tx args
        let tx_args = tx_args(&key_alias);

        // 2b. Send some funds to the implicit account.
        let credit_args = [
            "transfer",
            "--source",
            BERTHA,
            "--target",
            &key_alias,
            "--token",
            NAM,
            "--amount",
            "1000",
            "--ledger-address",
            &validator_one_rpc,
        ];
        let mut client = run!(test, Bin::Client, credit_args, Some(40))?;
        client.assert_success();

        // 2c. Submit the tx with the implicit account as the source.
        let expected_reveal = "Submitting a tx to reveal the public key";
        let mut client = run!(test, Bin::Client, &tx_args, Some(40))?;
        client.exp_string(expected_reveal)?;
        client.assert_success();

        // 2d. Submit same tx again, this time the client shouldn't reveal
        // again.
        let mut client = run!(test, Bin::Client, tx_args, Some(40))?;
        let unread = client.exp_eof()?;
        assert!(!unread.contains(expected_reveal))
    }

    Ok(())
}

/// Prepare proposal data in the test's temp dir from the given source address.
/// This can be submitted with "init-proposal" command.
fn prepare_proposal_data(test: &setup::Test, source: Address) -> PathBuf {
    let proposal_code = wasm_abs_path(TX_PROPOSAL_CODE);
    let valid_proposal_json = json!(
        {
            "content": {
                "title": "TheTitle",
                "authors": "test@test.com",
                "discussions-to": "www.github.com/anoma/aip/1",
                "created": "2022-03-10T08:54:37Z",
                "license": "MIT",
                "abstract": "Ut convallis eleifend orci vel venenatis. Duis vulputate metus in lacus sollicitudin vestibulum. Suspendisse vel velit ac est consectetur feugiat nec ac urna. Ut faucibus ex nec dictum fermentum. Morbi aliquet purus at sollicitudin ultrices. Quisque viverra varius cursus. Praesent sed mauris gravida, pharetra turpis non, gravida eros. Nullam sed ex justo. Ut at placerat ipsum, sit amet rhoncus libero. Sed blandit non purus non suscipit. Phasellus sed quam nec augue bibendum bibendum ut vitae urna. Sed odio diam, ornare nec sapien eget, congue viverra enim.",
                "motivation": "Ut convallis eleifend orci vel venenatis. Duis vulputate metus in lacus sollicitudin vestibulum. Suspendisse vel velit ac est consectetur feugiat nec ac urna. Ut faucibus ex nec dictum fermentum. Morbi aliquet purus at sollicitudin ultrices.",
                "details": "Ut convallis eleifend orci vel venenatis. Duis vulputate metus in lacus sollicitudin vestibulum. Suspendisse vel velit ac est consectetur feugiat nec ac urna. Ut faucibus ex nec dictum fermentum. Morbi aliquet purus at sollicitudin ultrices. Quisque viverra varius cursus. Praesent sed mauris gravida, pharetra turpis non, gravida eros.",
                "requires": "2"
            },
            "author": source,
            "voting_start_epoch": 12_u64,
            "voting_end_epoch": 24_u64,
            "grace_epoch": 30_u64,
            "proposal_code_path": proposal_code.to_str().unwrap()
        }
    );
    let valid_proposal_json_path =
        test.test_dir.path().join("valid_proposal.json");
    generate_proposal_json_file(
        valid_proposal_json_path.as_path(),
        &valid_proposal_json,
    );
    valid_proposal_json_path
}

/// Convert epoch `min_duration` in seconds to `epochs_per_year` genesis
/// parameter.
fn epochs_per_year_from_min_duration(min_duration: u64) -> u64 {
    60 * 60 * 24 * 365 / min_duration
}<|MERGE_RESOLUTION|>--- conflicted
+++ resolved
@@ -211,12 +211,8 @@
     let mut ledger =
         run_as!(test, Who::Validator(0), Bin::Node, &["ledger"], Some(40))?;
 
-<<<<<<< HEAD
-    ledger.exp_string("Anoma ledger node started")?;
+    ledger.exp_string("Namada ledger node started")?;
     ledger.exp_string("Starting RPC HTTP server on")?;
-=======
-    ledger.exp_string("Namada ledger node started")?;
->>>>>>> 7ed315a9
 
     // 2. Kill the tendermint node
     sleep(1);
@@ -333,11 +329,7 @@
     let mut ledger =
         run_as!(test, Who::Validator(0), Bin::Node, &["ledger"], Some(40))?;
 
-<<<<<<< HEAD
     ledger.exp_string("Starting RPC HTTP server on")?;
-=======
-    ledger.exp_string("Namada ledger node started")?;
->>>>>>> 7ed315a9
     let _bg_ledger = ledger.background();
 
     let vp_user = wasm_abs_path(VP_USER_WASM);
@@ -360,8 +352,6 @@
             "--amount",
             "10.1",
             "--gas-amount",
-<<<<<<< HEAD
-=======
             "0",
             "--gas-limit",
             "0",
@@ -382,7 +372,6 @@
             "--amount",
             "10.1",
             "--fee-amount",
->>>>>>> 7ed315a9
             "0",
             "--gas-limit",
             "0",
@@ -567,12 +556,8 @@
     let mut ledger =
         run_as!(test, Who::Validator(0), Bin::Node, &["ledger"], Some(40))?;
 
-<<<<<<< HEAD
-    ledger.exp_string("Anoma ledger node started")?;
+    ledger.exp_string("Namada ledger node started")?;
     ledger.exp_string("Starting RPC HTTP server")?;
-=======
-    ledger.exp_string("Namada ledger node started")?;
->>>>>>> 7ed315a9
 
     let _bg_ledger = ledger.background();
 
@@ -844,12 +829,8 @@
     let mut ledger =
         run_as!(test, Who::Validator(0), Bin::Node, &["ledger"], Some(40))?;
 
-<<<<<<< HEAD
-    ledger.exp_string("Anoma ledger node started")?;
+    ledger.exp_string("Namada ledger node started")?;
     ledger.exp_string("Starting RPC HTTP server")?;
-=======
-    ledger.exp_string("Namada ledger node started")?;
->>>>>>> 7ed315a9
 
     let _bg_ledger = ledger.background();
 
@@ -1018,12 +999,8 @@
     let mut ledger =
         run_as!(test, Who::Validator(0), Bin::Node, &["ledger"], Some(40))?;
 
-<<<<<<< HEAD
-    ledger.exp_string("Anoma ledger node started")?;
+    ledger.exp_string("Namada ledger node started")?;
     ledger.exp_string("Starting RPC HTTP server")?;
-=======
-    ledger.exp_string("Namada ledger node started")?;
->>>>>>> 7ed315a9
 
     let _bg_ledger = ledger.background();
 
@@ -1728,14 +1705,8 @@
     // 1. Run the ledger node
     let mut ledger =
         run_as!(test, Who::Validator(0), Bin::Node, &["ledger"], Some(40))?;
-<<<<<<< HEAD
-    ledger.exp_string("Anoma ledger node started")?;
+    ledger.exp_string("Namada ledger node started")?;
     ledger.exp_string("Starting RPC HTTP server on")?;
-=======
-    ledger.exp_string("Namada ledger node started")?;
-    // Wait to commit a block
-    ledger.exp_regex(r"Committed block hash.*, height: [0-9]+")?;
->>>>>>> 7ed315a9
 
     let bg_ledger = ledger.background();
 
@@ -1896,11 +1867,7 @@
     let mut ledger =
         run_as!(test, Who::Validator(0), Bin::Node, &["ledger"], Some(40))?;
 
-<<<<<<< HEAD
     ledger.exp_string("Starting RPC HTTP server on")?;
-=======
-    ledger.exp_string("Namada ledger node started")?;
->>>>>>> 7ed315a9
     let _bg_ledger = ledger.background();
 
     let validator_one_rpc = get_actor_rpc(&test, &Who::Validator(0));
@@ -2106,11 +2073,7 @@
     let mut ledger =
         run_as!(test, Who::Validator(0), Bin::Node, &["ledger"], Some(40))?;
 
-<<<<<<< HEAD
     ledger.exp_string("Starting RPC HTTP server on")?;
-=======
-    ledger.exp_string("Namada ledger node started")?;
->>>>>>> 7ed315a9
     let _bg_ledger = ledger.background();
 
     let validator_one_rpc = get_actor_rpc(&test, &Who::Validator(0));
@@ -2288,11 +2251,7 @@
     let mut ledger =
         run_as!(*test, Who::Validator(0), Bin::Node, &["ledger"], Some(40))?;
 
-<<<<<<< HEAD
     ledger.exp_string("Starting RPC HTTP server on")?;
-=======
-    ledger.exp_string("Namada ledger node started")?;
->>>>>>> 7ed315a9
 
     // Wait to commit a block
     ledger.exp_regex(r"Committed block hash.*, height: [0-9]+")?;
@@ -2397,7 +2356,6 @@
         None,
     )?;
 
-<<<<<<< HEAD
     set_ethereum_bridge_mode(
         &test,
         &test.net.chain_id,
@@ -2405,10 +2363,7 @@
         ethereum_bridge::ledger::Mode::Off,
     );
 
-    let anomac_help = vec!["--help"];
-=======
     let namadac_help = vec!["--help"];
->>>>>>> 7ed315a9
 
     let mut client = run!(test, Bin::Client, namadac_help, Some(40))?;
     client.exp_string("Namada client command line interface.")?;
@@ -2418,11 +2373,7 @@
     let mut ledger =
         run_as!(test, Who::Validator(0), Bin::Node, &["ledger"], Some(40))?;
 
-<<<<<<< HEAD
     ledger.exp_string("Starting RPC HTTP server on")?;
-=======
-    ledger.exp_string("Namada ledger node started")?;
->>>>>>> 7ed315a9
     let _bg_ledger = ledger.background();
 
     let validator_one_rpc = get_actor_rpc(&test, &Who::Validator(0));
@@ -2755,11 +2706,7 @@
     let mut ledger =
         run_as!(test, Who::Validator(0), Bin::Node, &["ledger"], Some(20))?;
 
-<<<<<<< HEAD
     ledger.exp_string("Starting RPC HTTP server on")?;
-=======
-    ledger.exp_string("Namada ledger node started")?;
->>>>>>> 7ed315a9
     let _bg_ledger = ledger.background();
 
     let validator_one_rpc = get_actor_rpc(&test, &Who::Validator(0));
